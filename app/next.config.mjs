/** @type {import('next').NextConfig} */
const nextConfig = {
<<<<<<< HEAD
  /* config options here */
  experimental: {
    optimizePackageImports: ['@radix-ui/react-icons'],
  },
  // Reduce font preloading warnings
  compiler: {
    removeConsole: process.env.NODE_ENV === 'production',
  },
  // Additional performance optimizations
  poweredByHeader: false,
  compress: true,
  // Reduce resource hints that might cause preloading warnings
  async headers() {
    return [
      {
        source: '/(.*)',
        headers: [
          {
            key: 'X-DNS-Prefetch-Control',
            value: 'on'
          },
          {
            key: 'X-Frame-Options',
            value: 'DENY'
          }
        ],
      },
    ];
  },
  eslint: {
    ignoreDuringBuilds: true,
  },
  typescript: {
    ignoreBuildErrors: true,
=======
  images: {
    unoptimized: true,
>>>>>>> 6c95fca7
  },
};

export default nextConfig;<|MERGE_RESOLUTION|>--- conflicted
+++ resolved
@@ -1,6 +1,5 @@
 /** @type {import('next').NextConfig} */
 const nextConfig = {
-<<<<<<< HEAD
   /* config options here */
   experimental: {
     optimizePackageImports: ['@radix-ui/react-icons'],
@@ -12,6 +11,10 @@
   // Additional performance optimizations
   poweredByHeader: false,
   compress: true,
+  // Image optimization settings
+  images: {
+    unoptimized: true,
+  },
   // Reduce resource hints that might cause preloading warnings
   async headers() {
     return [
@@ -35,10 +38,6 @@
   },
   typescript: {
     ignoreBuildErrors: true,
-=======
-  images: {
-    unoptimized: true,
->>>>>>> 6c95fca7
   },
 };
 
