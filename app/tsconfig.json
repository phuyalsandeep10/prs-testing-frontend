--- conflicted
+++ resolved
@@ -28,10 +28,6 @@
     },
     "strict": false
   },
-<<<<<<< HEAD
-  "include": ["next-env.d.ts", "**/*.ts", "**/*.tsx", ".next/types/**/*.ts", "src/components/salesperson/hooks/useDeals.js"],
-  "exclude": ["node_modules"]
-=======
   "include": [
     "next-env.d.ts",
     "**/*.ts",
@@ -43,5 +39,4 @@
     "src/test",
     "vitest.config.ts"
   ]
->>>>>>> 853ebdd7
 }