--- conflicted
+++ resolved
@@ -32,31 +32,6 @@
   type?: 'meeting' | 'call' | 'email' | 'note';
 }
 
-<<<<<<< HEAD
-export interface Client extends BaseEntity {
-  name: string;
-  email: string;
-  category: ClientCategory;
-  salesperson: string;
-  lastContact: string;
-  expectedClose: string;
-  value: number;
-  totalSales?: number;
-  status: ClientStatus;
-  projects: number;
-  satisfaction: ClientSatisfaction;
-  remarks: string;
-  primaryContactName: string;
-  primaryContactPhone: string;
-  address: string;
-  activeDate: string;
-  activities: Activity[];
-  avatarUrl?: string;
-  salesLeadsAvatars: string[];
-}
-
-=======
->>>>>>> 62cac412
 // ==================== TEAM TYPES ====================
 export interface TeamMember {
   id: string;
