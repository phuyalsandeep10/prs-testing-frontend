"use client";

import React, { useImperativeHandle, forwardRef, useEffect } from "react";
import { useForm } from "react-hook-form";
import { zodResolver } from "@hookform/resolvers/zod";
import { z } from "zod";
import { useRouter, usePathname } from "next/navigation";
import { DealSchema } from "./DealSchema";
import InputField from "@/components/ui/clientForm/InputField";
import SelectField from "@/components/ui/clientForm/SelectField";
import TextAreaField from "@/components/ui/clientForm/TextAreaField";
import Button from "@/components/ui/clientForm/Button";
import { useClients, useCreateDeal } from "@/hooks/api";
import { Client } from "@/types/deals";

type DealFormData = z.infer<typeof DealSchema>;

<<<<<<< HEAD
const toSnakeCase = (str: string) => {
  return str.replace(/[A-Z]/g, (letter) => `_${letter.toLowerCase()}`);
};

const transformDataForApi = (data: DealFormData) => {
  const formData = new FormData();
  const paymentData: { [key: string]: any } = {};

  // Handle file upload separately
  if (data.uploadReceipt && data.uploadReceipt.length > 0) {
    formData.append("payments[0]receipt_file", data.uploadReceipt[0]);
  }

  const dealKeys = [
    "clientName",
    "dealName",
    "payStatus",
    "sourceType",
    "dealValue",
    "dealDate",
    "dueDate",
    "dealRemarks",
  ];
  const paymentKeys = [
    "paymentDate",
    "receivedAmount",
    "chequeNumber",
    "payMethod",
    "paymentRemarks",
  ];

  for (const key in data) {
    if (
      Object.prototype.hasOwnProperty.call(data, key) &&
      key !== "uploadReceipt"
    ) {
      const value = (data as any)[key];
      if (value !== undefined && value !== null && value !== "") {
        if (dealKeys.includes(key)) {
          const snakeKey = toSnakeCase(key);
          const apiValue =
            key === "payStatus"
              ? value === "Full Pay"
                ? "full_payment"
                : "partial_payment"
              : value;
          formData.append(snakeKey, apiValue);
        } else if (paymentKeys.includes(key)) {
          const snakeKey =
            key === "payMethod" ? "payment_method" : toSnakeCase(key);
          paymentData[snakeKey] = value;
        }
      }
    }
  }

  // Append nested payment data
  for (const key in paymentData) {
    formData.append(`payments[0]${key}`, paymentData[key]);
  }

  return formData;
};

const fetchClients = async (): Promise<Client[]> => {
  const response = await apiClient.get<Client[]>("/clients/");
  return response.data || [];
};

const submitDealData = async (data: DealFormData) => {
  const formData = transformDataForApi(data);
  const response = await apiClient.postMultipart("/deals/", formData);
  return response.data;
};
=======
// Using standardized hooks - no manual API functions needed
>>>>>>> b71ac268

interface DealFormProps {
  onSave?: (data: DealFormData) => void;
  onCancel?: () => void;
  mode?: "add" | "edit";
}

export interface DealFormHandle {
  resetForm: () => void;
}

const DealForm = forwardRef<DealFormHandle, DealFormProps>(
  ({ onSave, onCancel, mode = "add" }, ref) => {
    const router = useRouter();
    const pathname = usePathname();
    const isStandalonePage =
      pathname?.includes("/add") || pathname?.includes("/edit");

<<<<<<< HEAD
    const { data: clients, isLoading: isLoadingClients } = useQuery<Client[]>({
      queryKey: ["clients"],
      queryFn: fetchClients,
    });
=======
    // Use standardized hooks
    const { data: clients = [], isLoading: isLoadingClients, error: clientsError } = useClients();
    const createDealMutation = useCreateDeal();
>>>>>>> b71ac268

    const {
      register,
      handleSubmit,
      formState: { errors, isSubmitting },
      reset,
      setValue,
      watch,
    } = useForm<DealFormData>({
      resolver: zodResolver(DealSchema),
    });

    useImperativeHandle(ref, () => ({
      resetForm: () => reset(),
    }));

<<<<<<< HEAD
    const mutation = useMutation({
      mutationFn: submitDealData,
      onSuccess: (data) => {
        console.log("Deal created successfully", data);
        reset();
        queryClient.invalidateQueries({ queryKey: ["deals"] });
        if (onSave) {
          onSave(data as DealFormData);
        } else if (isStandalonePage) {
          router.push("/salesperson/deal");
        }
      },
      onError: (error: any) => {
        console.error("Failed to create deal:", error);
      },
    });

    const onSubmit = (data: DealFormData) => {
      mutation.mutate(data);
=======
    const onSubmit = async (data: DealFormData) => {
      try {
        const dealData = {
          client: data.clientName,
          deal_amount: parseFloat(data.dealValue.replace(/[$,]/g, '')),
          deal_type: data.sourceType,
          deal_details: data.dealRemarks,
          expected_closing_date: data.dueDate,
        };

        await createDealMutation.mutateAsync(dealData);
        
        // Show success message
        if (typeof window !== "undefined" && window.alert) {
          window.alert("Deal created successfully!");
        }
        
        reset();
        
        if (onSave) {
          onSave(data);
        } else if (isStandalonePage) {
          router.push("/salesperson/deal");
        }
      } catch (error: any) {
        console.error("Failed to create deal:", error);
        
        // Show error message
        if (typeof window !== "undefined" && window.alert) {
          window.alert(`Failed to create deal: ${error.message || "Unknown error"}`);
        }
      }
>>>>>>> b71ac268
    };

    const dealLabelClass =
      "block text-[13px] font-semibold whitespace-nowrap text-black";
    const dealInputClass =
      "border border-[#C3C3CB] shadow-none focus:outline-none focus:border-[#C3C3CB] focus:ring-0";
    const dealWrapperClass = "mb-4";

    return (
      <div className="h-full w-full flex flex-col">
        <form
          onSubmit={handleSubmit(onSubmit)}
          className="flex-1 flex flex-col min-h-0"
        >
          <div className="flex-1 overflow-auto">
            <div className="flex flex-col gap-6 lg:gap-1 lg:flex-row p-6">
              {/* Left section */}
              <div className="div1 space-y-3 w-full flex-1">
                <div className="flex flex-col sm:flex-row gap-4 lg:flex-row lg:gap-5 mb-2">
                  <div className="w-full lg:w-[133px]">
                    <InputField
                      id="dealId"
                      label="Deal ID"
                      registration={register("dealId")}
                      error={errors.dealId}
                      placeholder="Auto-generated"
                      width="w-full"
                      height="h-[48px]"
                      labelClassName={dealLabelClass}
                      inputClassName={dealInputClass}
                      wrapperClassName={dealWrapperClass}
                      disabled
                    />
                  </div>

                  <div className="w-full lg:w-[240px]">
                    <SelectField
                      id="clientName"
                      label="Client Name"
                      required
                      registration={register("clientName")}
                      error={errors.clientName}
                      placeholder="Select Client"
                      width="w-full"
                      height="h-[48px]"
                      labelClassName={dealLabelClass}
                      selectClassName={dealInputClass}
                      wrapperClassName={dealWrapperClass}
                      disabled={isLoadingClients}
                      options={
                        clients && Array.isArray(clients)
                          ? clients.map((c) => ({
                              value: c.client_name,
                              label: c.client_name,
                            }))
                          : []
                      }
                    />
                  </div>
                </div>

                <div className="flex flex-col sm:flex-row gap-4 lg:flex-row lg:gap-5 pb-1">
                  <div className="w-full lg:w-[133px]">
                    <SelectField
                      id="payStatus"
                      label="Pay Status"
                      required
                      registration={register("payStatus")}
                      error={errors.payStatus}
                      placeholder="Select status"
                      width="w-full"
                      height="h-[48px]"
                      labelClassName={dealLabelClass}
                      selectClassName={dealInputClass}
                      wrapperClassName={dealWrapperClass}
                      options={[
                        { value: "Full Pay", label: "Full Pay" },
                        { value: "Partial Pay", label: "Partial Pay" },
                      ]}
                    />
                  </div>

                  <div className="w-full lg:w-[240px]">
                    <SelectField
                      id="sourceType"
                      label="Source Type"
                      required
                      registration={register("sourceType")}
                      error={errors.sourceType}
                      placeholder="Select source"
                      width="w-full"
                      height="h-[48px]"
                      labelClassName={dealLabelClass}
                      selectClassName={dealInputClass}
                      wrapperClassName={dealWrapperClass}
                      options={[
                        { value: "linkedin", label: "LinkedIn" },
                        { value: "instagram", label: "Instagram" },
                        { value: "google", label: "Google" },
                        { value: "referral", label: "Referral" },
                        { value: "others", label: "Others" },
                      ]}
                    />
                  </div>
                </div>

                {/* Third row grid */}
                <div className="grid grid-cols-1 sm:grid-cols-2 lg:grid-cols-3 gap-4 lg:gap-x-52 lg:gap-0">
                  <div>
                    <InputField
                      id="dealDate"
                      label="Deal Date"
                      required
                      registration={register("dealDate")}
                      error={errors.dealDate}
                      type="date"
                      width="w-full lg:w-[186px]"
                      height="h-[48px]"
                      labelClassName={dealLabelClass}
                      inputClassName={dealInputClass}
                      wrapperClassName={dealWrapperClass}
                    />
                  </div>

                  <div>
                    <InputField
                      id="dueDate"
                      label="Due Date"
                      required
                      registration={register("dueDate")}
                      error={errors.dueDate}
                      type="date"
                      width="w-full lg:w-[186px]"
                      height="h-[48px]"
                      labelClassName={dealLabelClass}
                      inputClassName={dealInputClass}
                      wrapperClassName={dealWrapperClass}
                    />
                  </div>

                  <div className="col-span-1 sm:col-span-2 lg:col-span-2 row-span-1 pb-2 pt-2">
                    <SelectField
                      id="payMethod"
                      label="Payment Method"
                      required
                      registration={register("payMethod")}
                      error={errors.payMethod}
                      placeholder="Select payment method"
                      width="w-full lg:w-[392px]"
                      height="h-[48px]"
                      labelClassName={dealLabelClass}
                      selectClassName={dealInputClass}
                      wrapperClassName={dealWrapperClass}
                      options={[
                        { value: "wallet", label: "Mobile Wallet" },
                        { value: "cash", label: "Cash" },
                        { value: "cheque", label: "Cheque" },
                        { value: "bank", label: "Bank Transfer" },
                      ]}
                    />
                  </div>

                  <div className="col-span-1 sm:col-span-2 lg:col-span-2 row-span-1">
                    <TextAreaField
                      id="dealRemarks"
                      label="Deal Remarks"
                      registration={register("dealRemarks")}
                      error={errors.dealRemarks}
                      width="w-full lg:w-[392px]"
                      height="h-[70px]"
                      labelClassName={dealLabelClass}
                      textareaClassName={dealInputClass}
                      wrapperClassName={dealWrapperClass}
                    />
                  </div>
                </div>
              </div>

              {/* Middle section*/}
              <div className="div2 flex-1 flex-col gap-4 pb-1 pr-6 w-full">
                <InputField
                  id="dealName"
                  label="Deal Name"
                  required
                  registration={register("dealName")}
                  error={errors.dealName}
                  placeholder="Chat BoQ Project"
                  width="w-full"
                  height="h-[48px]"
                  labelClassName={dealLabelClass}
                  inputClassName={dealInputClass}
                  wrapperClassName={dealWrapperClass}
                />

                <InputField
                  id="dealValue"
                  label="Deal Value"
                  required
                  registration={register("dealValue")}
                  error={errors.dealValue}
                  placeholder="Nrs. 250,000"
                  width="w-full"
                  height="h-[48px]"
                  labelClassName={dealLabelClass}
                  inputClassName={dealInputClass}
                  wrapperClassName={dealWrapperClass}
                />

                <div>
                  <label className="block text-[13px] font-semibold mb-2">
                    Recent Activities
                  </label>
                  <div className="relative p-2 pt-5 border w-full h-[150px] lg:h-[285px] rounded-[6px] border-[#C3C3CB] text-[12px] text-gray-600 overflow-auto">
                    {mode === "edit" && (
                      <div className="flex border border-[#EDEEEFEF]">
                        <div className="w-1 bg-[#465FFF] mr-2"></div>
                        <div>
                          <p className="text-[12px] text-black">
                            Changes done due date in DLID3421.
                          </p>
                          <p className="text-[12px] text-[#7E7E7E]">
                            Jan 02, 2020
                          </p>
                        </div>
                      </div>
                    )}
                  </div>
                </div>
              </div>

              {/* Right section */}
              <div className="div3 w-full flex-1 md:w-3/4 lg:w-64 h-auto lg:h-[272px] flex flex-col">
                <div
                  className="bg-[#DCFCE7] p-4 rounded-lg space-y-4 relative flex-grow"
                  style={{
                    clipPath:
                      "polygon(0 0, calc(100% - 3rem) 0, 100% 3rem, 100% 100%, 0 100%)",
                  }}
                >
                  <h2 className="text-[#009959] font-medium text-[16px] mb-8">
                    First Payment
                  </h2>
                  <div className="flex-grow overflow-y-auto space-y-6 h-[400px]">
                    <InputField
                      id="paymentDate"
                      label="Payment Date"
                      required
                      registration={register("paymentDate")}
                      error={errors.paymentDate}
                      type="date"
                      width="w-full"
                      height="h-[33px]"
                      labelClassName={dealLabelClass}
                      inputClassName={dealInputClass}
                      wrapperClassName={dealWrapperClass}
                    />
                    <InputField
                      id="receivedAmount"
                      label="Received Amount"
                      required
                      registration={register("receivedAmount")}
                      error={errors.receivedAmount}
                      placeholder="Enter Amount"
                      width="w-full"
                      height="h-[33px]"
                      labelClassName={dealLabelClass}
                      inputClassName={dealInputClass}
                      wrapperClassName={dealWrapperClass}
                    />
                    <InputField
                      id="chequeNumber"
                      label="Cheque Number"
                      required
                      registration={register("chequeNumber")}
                      error={errors.chequeNumber}
                      placeholder="1234567"
                      width="w-full"
                      height="h-[33px]"
                      labelClassName={dealLabelClass}
                      inputClassName={dealInputClass}
                      wrapperClassName={dealWrapperClass}
                    />

                    <div>
                      <label htmlFor="uploadReceipt" className={dealLabelClass}>
                        Upload Receipt<span className="text-[#F61818]">*</span>
                      </label>
                      <input
                        id="uploadReceipt"
                        type="file"
                        accept=".pdf"
                        {...register("uploadReceipt", {
                          validate: {
                            required: (fileList) =>
                              fileList?.length > 0 ||
                              "Upload Receipt is required",
                            isPdf: (fileList) =>
                              fileList?.[0]?.name
                                ?.toLowerCase()
                                .endsWith(".pdf") ||
                              "Only PDF files are allowed",
                          },
                        })}
                        className="hidden"
                      />
                      <label
                        htmlFor="uploadReceipt"
                        className="mt-1 flex items-center justify-between w-full h-[33px] p-2 text-[12px] font-normal border rounded-[6px] border-[#C3C3CB] cursor-pointer bg-white"
                      >
                        <span className="underline">
                          {watch("uploadReceipt")?.[0]?.name ||
                            "Upload Receipt"}
                        </span>

                        <svg
                          width="13"
                          height="14"
                          viewBox="0 0 13 14"
                          fill="none"
                          xmlns="http://www.w3.org/2000/svg"
                        >
                          <path
                            d="M8.88645 4.17095L5.11518 7.94217C4.85483 8.2025 4.85483 8.62463 5.11518 8.88497C5.37553 9.14537 5.79765 9.14537 6.05798 8.88497L9.82925 5.11375C10.6103 4.33271 10.6103 3.06638 9.82925 2.28533C9.04818 1.50428 7.78185 1.50428 7.00078 2.28533L3.22956 6.05657C1.92782 7.3583 1.92782 9.46883 3.22956 10.7706C4.53131 12.0724 6.64185 12.0724 7.94358 10.7706L11.7149 6.99937L12.6576 7.94217L8.88645 11.7134C7.06398 13.5358 4.1092 13.5358 2.28676 11.7134C0.46431 9.89097 0.46431 6.93623 2.28676 5.11375L6.05798 1.34252C7.35972 0.0407743 9.47032 0.0407743 10.7721 1.34252C12.0738 2.64427 12.0738 4.75481 10.7721 6.05657L7.00078 9.82784C6.21978 10.6088 4.95342 10.6088 4.17238 9.82784C3.39132 9.04677 3.39132 7.78043 4.17238 6.99937L7.94358 3.22814L8.88645 4.17095Z"
                            fill="#A9A9A9"
                          />
                        </svg>
                      </label>
                      {errors.uploadReceipt && (
                        <p className="mt-1 text-sm text-red-600">
                          {String(
                            errors.uploadReceipt.message || errors.uploadReceipt
                          )}
                        </p>
                      )}
                    </div>

                    <TextAreaField
                      id="paymentRemarks"
                      label="Payment Remarks"
                      required
                      registration={register("paymentRemarks")}
                      error={errors.paymentRemarks}
                      placeholder="Remarks here"
                      width="w-full"
                      height="h-[46px]"
                      labelClassName={dealLabelClass}
                      textareaClassName={dealInputClass}
                      wrapperClassName={dealWrapperClass}
                    />
                  </div>
                </div>
              </div>
            </div>
          </div>
        </form>

        {/* Fixed bottom button container */}
        <div className="flex-shrink-0 flex justify-end gap-4 bg-gradient-to-r from-[#0C29E3] via-[#929FF4] to-[#C6CDFA] p-4">
          {createDealMutation.isError && (
            <p className="text-red-600 text-sm mr-auto">
              Error submitting form. Please try again.
            </p>
          )}
          <Button
            type="button"
            onClick={() => reset()}
            className="bg-[#F61818] text-white w-[83px] p-2 h-[40px] rounded-[6px] text-[14px] font-semibold"
          >
            Clear
          </Button>

          <Button
            type="submit"
            disabled={createDealMutation.isPending}
            className="bg-[#009959] text-white w-[119px] p-2 h-[40px] rounded-[6px] text-[14px] font-semibold"
            onClick={handleSubmit(onSubmit)}
          >
            {createDealMutation.isPending ? "Submitting..." : "Save Deal"}
          </Button>
        </div>
      </div>
    );
  }
);

export default DealForm;<|MERGE_RESOLUTION|>--- conflicted
+++ resolved
@@ -15,84 +15,7 @@
 
 type DealFormData = z.infer<typeof DealSchema>;
 
-<<<<<<< HEAD
-const toSnakeCase = (str: string) => {
-  return str.replace(/[A-Z]/g, (letter) => `_${letter.toLowerCase()}`);
-};
-
-const transformDataForApi = (data: DealFormData) => {
-  const formData = new FormData();
-  const paymentData: { [key: string]: any } = {};
-
-  // Handle file upload separately
-  if (data.uploadReceipt && data.uploadReceipt.length > 0) {
-    formData.append("payments[0]receipt_file", data.uploadReceipt[0]);
-  }
-
-  const dealKeys = [
-    "clientName",
-    "dealName",
-    "payStatus",
-    "sourceType",
-    "dealValue",
-    "dealDate",
-    "dueDate",
-    "dealRemarks",
-  ];
-  const paymentKeys = [
-    "paymentDate",
-    "receivedAmount",
-    "chequeNumber",
-    "payMethod",
-    "paymentRemarks",
-  ];
-
-  for (const key in data) {
-    if (
-      Object.prototype.hasOwnProperty.call(data, key) &&
-      key !== "uploadReceipt"
-    ) {
-      const value = (data as any)[key];
-      if (value !== undefined && value !== null && value !== "") {
-        if (dealKeys.includes(key)) {
-          const snakeKey = toSnakeCase(key);
-          const apiValue =
-            key === "payStatus"
-              ? value === "Full Pay"
-                ? "full_payment"
-                : "partial_payment"
-              : value;
-          formData.append(snakeKey, apiValue);
-        } else if (paymentKeys.includes(key)) {
-          const snakeKey =
-            key === "payMethod" ? "payment_method" : toSnakeCase(key);
-          paymentData[snakeKey] = value;
-        }
-      }
-    }
-  }
-
-  // Append nested payment data
-  for (const key in paymentData) {
-    formData.append(`payments[0]${key}`, paymentData[key]);
-  }
-
-  return formData;
-};
-
-const fetchClients = async (): Promise<Client[]> => {
-  const response = await apiClient.get<Client[]>("/clients/");
-  return response.data || [];
-};
-
-const submitDealData = async (data: DealFormData) => {
-  const formData = transformDataForApi(data);
-  const response = await apiClient.postMultipart("/deals/", formData);
-  return response.data;
-};
-=======
 // Using standardized hooks - no manual API functions needed
->>>>>>> b71ac268
 
 interface DealFormProps {
   onSave?: (data: DealFormData) => void;
@@ -111,16 +34,9 @@
     const isStandalonePage =
       pathname?.includes("/add") || pathname?.includes("/edit");
 
-<<<<<<< HEAD
-    const { data: clients, isLoading: isLoadingClients } = useQuery<Client[]>({
-      queryKey: ["clients"],
-      queryFn: fetchClients,
-    });
-=======
     // Use standardized hooks
     const { data: clients = [], isLoading: isLoadingClients, error: clientsError } = useClients();
     const createDealMutation = useCreateDeal();
->>>>>>> b71ac268
 
     const {
       register,
@@ -137,27 +53,6 @@
       resetForm: () => reset(),
     }));
 
-<<<<<<< HEAD
-    const mutation = useMutation({
-      mutationFn: submitDealData,
-      onSuccess: (data) => {
-        console.log("Deal created successfully", data);
-        reset();
-        queryClient.invalidateQueries({ queryKey: ["deals"] });
-        if (onSave) {
-          onSave(data as DealFormData);
-        } else if (isStandalonePage) {
-          router.push("/salesperson/deal");
-        }
-      },
-      onError: (error: any) => {
-        console.error("Failed to create deal:", error);
-      },
-    });
-
-    const onSubmit = (data: DealFormData) => {
-      mutation.mutate(data);
-=======
     const onSubmit = async (data: DealFormData) => {
       try {
         const dealData = {
@@ -190,7 +85,6 @@
           window.alert(`Failed to create deal: ${error.message || "Unknown error"}`);
         }
       }
->>>>>>> b71ac268
     };
 
     const dealLabelClass =
