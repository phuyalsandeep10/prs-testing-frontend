--- conflicted
+++ resolved
@@ -19,25 +19,21 @@
   return { success: true, message: "Deal data submitted successfully" };
 };
 
-<<<<<<< HEAD
 interface DealFormProps {
   onSave?: (data: DealFormData) => void;
   onCancel?: () => void;
 }
 
+const dealLabelClass = "block text-[13px] font-semibold text-black";
+const dealInputClass =
+  "border border-[#C3C3CB] shadow-none focus:outline-none focus:border-[#C3C3CB] focus:ring-0";
+const dealWrapperClass = "mb-4";
+
 const DealForm = ({ onSave, onCancel }: DealFormProps = {}) => {
   const router = useRouter();
   const pathname = usePathname();
   const isStandalonePage = pathname?.includes('/add') || pathname?.includes('/edit');
 
-=======
-const dealLabelClass = "block text-[13px] font-semibold text-black";
-const dealInputClass =
-  "border border-[#C3C3CB] shadow-none focus:outline-none focus:border-[#C3C3CB] focus:ring-0";
-const dealWrapperClass = "mb-4";
-
-const DealForm = () => {
->>>>>>> 54ec113a
   const {
     register,
     handleSubmit,
@@ -77,281 +73,8 @@
   };
 
   return (
-<<<<<<< HEAD
     <form onSubmit={handleSubmit(onSubmit)} className="h-full w-full flex flex-col overflow-hidden">
-        <div className="flex-1 p-6 pb-4 overflow-auto">
-          <div className="w-full flex flex-col gap-6 lg:flex-row lg:space-x-6">
-            <div className="flex-1 min-w-0">
-              <div className="space-y-3">
-                              <div className="w-full grid grid-cols-1 md:grid-cols-[1fr_2fr_2fr] gap-4 mb-4">
-                  <div className="w-full">
-                    <label
-                      htmlFor="dealId"
-                      className="block text-[13px] font-semibold"
-                    >
-                      Deal ID<span className="text-[#F61818]">*</span>
-                    </label>
-                    <input
-                      id="dealId"
-                      type="text"
-                      {...register("dealId")}
-                      className="mt-1 block w-full p-2 border rounded-[6px] h-[48px] text-[12px] font-normal border-[#C3C3CB] outline-none"
-                      placeholder="DLID3421"
-                    />
-                    {errors.dealId && (
-                      <p className="mt-1 text-sm text-red-600">
-                        {errors.dealId.message}
-                      </p>
-                    )}
-                  </div>
-
-                  <div className="w-full">
-                    <label
-                      htmlFor="clientName"
-                      className="block text-[13px] font-semibold"
-                    >
-                      Client Name<span className="text-[#F61818]">*</span>
-                    </label>
-                    <input
-                      id="clientName"
-                      type="text"
-                      {...register("clientName")}
-                      className="mt-1 block w-full p-2 border rounded-[6px] h-[48px] text-[12px] font-normal border-[#C3C3CB] outline-none"
-                      placeholder="Enter Client Name"
-                    />
-                    {errors.clientName && (
-                      <p className="mt-1 text-sm text-red-600">
-                        {errors.clientName.message}
-                      </p>
-                    )}
-                  </div>
-
-                  <div className="w-full">
-                    <label
-                      htmlFor="dealName"
-                      className="block text-[13px] font-semibold"
-                    >
-                      Deal Name<span className="text-[#F61818]">*</span>
-                    </label>
-                    <input
-                      id="dealName"
-                      type="text"
-                      {...register("dealName")}
-                      className="mt-1 block w-full p-2 border rounded-[6px] h-[48px] text-[12px] font-normal border-[#C3C3CB] outline-none"
-                      placeholder="Chat BoQ Project"
-                    />
-                    {errors.dealName && (
-                      <p className="mt-1 text-sm text-red-600">
-                        {errors.dealName.message}
-                      </p>
-                    )}
-                  </div>
-                </div>
-
-                              <div className="w-full grid grid-cols-1 md:grid-cols-[1fr_2fr_2fr] gap-4 pb-2">
-                  <div className="w-full">
-                    <label
-                      htmlFor="payStatus"
-                      className="block text-[13px] font-semibold"
-                    >
-                      Pay Status<span className="text-[#F61818]">*</span>
-                    </label>
-                    <select
-                      id="payStatus"
-                      {...register("payStatus")}
-                      className="mt-1 block w-full p-2 border rounded-[6px] h-[48px] text-[12px] font-normal border-[#C3C3CB] outline-none bg-white"
-                    >
-                      <option value="">Select status</option>
-                      <option value="Full Pay">Full Pay</option>
-                      <option value="Partial Pay">Partial Pay</option>
-                    </select>
-                    {errors.payStatus && (
-                      <p className="mt-1 text-sm text-red-600">
-                        {errors.payStatus.message}
-                      </p>
-                    )}
-                  </div>
-
-                  <div className="w-full">
-                    <label
-                      htmlFor="sourceType"
-                      className="block text-[13px] font-semibold"
-                    >
-                      Source Type<span className="text-[#F61818]">*</span>
-                    </label>
-                    <input
-                      id="sourceType"
-                      type="text"
-                      {...register("sourceType")}
-                      className="mt-1 block w-full p-2 border rounded-[6px] h-[48px] text-[12px] font-normal border-[#C3C3CB] outline-none"
-                      placeholder="Client Source"
-                    />
-                    {errors.sourceType && (
-                      <p className="mt-1 text-sm text-red-600">
-                        {errors.sourceType.message}
-                      </p>
-                    )}
-                  </div>
-
-                  <div className="w-full">
-                    <label
-                      htmlFor="dealValue"
-                      className="block text-[13px] font-semibold"
-                    >
-                      Deal Value<span className="text-[#F61818]">*</span>
-                    </label>
-                    <input
-                      id="dealValue"
-                      type="text"
-                      {...register("dealValue")}
-                      className="mt-1 block w-full p-2 border rounded-[6px] h-[48px] text-[12px] font-normal border-[#C3C3CB] outline-none"
-                      placeholder="Nrs. 250,000"
-                    />
-                    {errors.dealValue && (
-                      <p className="mt-1 text-sm text-red-600">
-                        {errors.dealValue.message}
-                      </p>
-                    )}
-                  </div>
-                </div>
-
-                              <div className="w-full grid grid-cols-1 md:grid-cols-[3fr_2fr] gap-4">
-                  <div className="space-y-3">
-                    {/* Deal Date and Due Date Row */}
-                    <div className="w-full grid grid-cols-2 gap-4">
-                      <div className="w-full">
-                        <label
-                          htmlFor="dealDate"
-                          className="block text-[13px] font-semibold"
-                        >
-                          Deal Date<span className="text-[#F61818]">*</span>
-                        </label>
-                        <input
-                          id="dealDate"
-                          type="date"
-                          {...register("dealDate")}
-                          className="mt-1 block w-full p-2 border rounded-[6px] h-[48px] text-[12px] font-normal border-[#C3C3CB] outline-none"
-                        />
-                        {errors.dealDate && (
-                          <p className="mt-1 text-sm text-red-600">
-                            {errors.dealDate.message}
-                          </p>
-                        )}
-                      </div>
-
-                      <div className="w-full">
-                        <label
-                          htmlFor="dueDate"
-                          className="block text-[13px] font-semibold"
-                        >
-                          Due Date<span className="text-[#F61818]">*</span>
-                        </label>
-                        <input
-                          id="dueDate"
-                          type="date"
-                          {...register("dueDate")}
-                          className="mt-1 block w-full p-2 border rounded-[6px] h-[48px] text-[12px] font-normal border-[#C3C3CB] outline-none"
-                        />
-                        {errors.dueDate && (
-                          <p className="mt-1 text-sm text-red-600">
-                            {errors.dueDate.message}
-                          </p>
-                        )}
-                      </div>
-                    </div>
-
-                    {/* Payment Method */}
-                    <div className="w-full">
-                      <label
-                        htmlFor="payMethod"
-                        className="block text-[13px] font-semibold"
-                      >
-                        Payment Method<span className="text-[#F61818]">*</span>
-                      </label>
-                      <select
-                        id="payMethod"
-                        {...register("payMethod")}
-                        className="mt-1 block w-full p-2 border rounded-[6px] h-[48px] text-[12px] font-normal border-[#C3C3CB] outline-none bg-white"
-                      >
-                        <option value="">Select payment method</option>
-                        <option value="Mobile Wallet">Mobile Wallet</option>
-                        <option value="Cash">Cash</option>
-                        <option value="Credit Card">Credit Card</option>
-                      </select>
-                      {errors.payMethod && (
-                        <p className="mt-1 text-sm text-red-600">
-                          {errors.payMethod.message}
-                        </p>
-                      )}
-                    </div>
-
-                    {/* Deal Remarks */}
-                    <div className="w-full">
-                      <label
-                        htmlFor="dealRemarks"
-                        className="block text-[13px] font-semibold"
-                      >
-                        Deal Remarks
-                      </label>
-                      <textarea
-                        id="dealRemarks"
-                        {...register("dealRemarks")}
-                        className="mt-1 p-2 block w-full border rounded-[6px] h-[80px] text-[12px] font-normal border-[#C3C3CB] resize-none outline-none"
-                      />
-                      {errors.dealRemarks && (
-                        <p className="mt-1 text-sm text-red-600">
-                          {errors.dealRemarks.message}
-                        </p>
-                      )}
-                    </div>
-                  </div>
-
-                  {/* Recent Activities */}
-                  <div className="w-full">
-                    <label className="block text-[13px] font-semibold mb-2">
-                      Recent Activities
-                    </label>
-                    <div className="relative p-2 pt-5 border w-full h-[280px] rounded-[6px] border-[#C3C3CB] text-[12px] text-gray-600 overflow-auto">
-                      <div className="flex border border-[#EDEEEFEF]">
-                        <div className="w-1 bg-[#465FFF] mr-2"></div>
-                        <div>
-                          <p className="text-[12px] text-black">
-                            Changes done due date in DLID3421.
-                          </p>
-                          <p className="text-[12px] text-[#7E7E7E]">
-                            Jan 02, 2020
-                          </p>
-                        </div>
-                      </div>
-                    </div>
-                  </div>
-                </div>
-            </div>
-          </div>
-
-          <div className="w-full lg:w-80 flex flex-col mb-4">
-            <div
-              className="bg-[#DCFCE7] p-4 rounded-lg space-y-4 relative flex-grow min-h-[500px]"
-=======
-    <div className="max-w-5xl mx-auto pt-6 bg-white rounded-lg shadow-md pl-4 sm:pl-6 md:pl-8 lg:pl-10 pr-4 sm:pr-6 md:pr-6 lg:pr-6">
-      <h2 className="text-[20px] font-bold mb-6 text-[#465FFF] flex items-center justify-between pr-6 pb-3">
-        ADD DEAL
-        <svg
-          className="mt-2 -mr-4"
-          width="20"
-          height="20"
-          viewBox="0 0 20 20"
-          fill="none"
-          xmlns="http://www.w3.org/2000/svg"
-        >
-          <path
-            d="M10 20C4.47715 20 0 15.5228 0 10C0 4.47715 4.47715 0 10 0C15.5228 0 20 4.47715 20 10C20 15.5228 15.5228 20 10 20ZM10 18C14.4183 18 18 14.4183 18 10C18 5.58172 14.4183 2 10 2C5.58172 2 2 5.58172 2 10C2 14.4183 5.58172 18 10 18ZM10 8.5858L12.8284 5.75736L14.2426 7.17157L11.4142 10L14.2426 12.8284L12.8284 14.2426L10 11.4142L7.17157 14.2426L5.75736 12.8284L8.5858 10L5.75736 7.17157L7.17157 5.75736L10 8.5858Z"
-            fill="#A9A9A9"
-          />
-        </svg>
-      </h2>
-
-      <form onSubmit={handleSubmit(onSubmit)} className="space-y-6">
+      <div className="flex-1 p-6 pb-4 overflow-auto">
         <div className="flex flex-col gap-6 lg:flex-row">
           <div className="div1 space-y-3">
             {/* First row of inputs */}
@@ -549,10 +272,9 @@
           </div>
 
           {/* Right section */}
-          <div className="div2 w-full sm:w-full md:w-3/4 lg:w-64 h-[400px] min-h-[210px] lg:h-[264px] flex flex-col">
+          <div className="div2 w-full sm:w-full md:w-3/4 lg:w-64 h-auto min-h-[210px] lg:h-[264px] flex flex-col">
             <div
               className="bg-[#DCFCE7] p-4 rounded-lg space-y-4 relative flex-grow"
->>>>>>> 54ec113a
               style={{
                 clipPath:
                   "polygon(0 0, calc(100% - 3rem) 0, 100% 3rem, 100% 100%, 0 100%)",
@@ -663,38 +385,32 @@
                 />
               </div>
             </div>
-                      </div>
           </div>
-
         </div>
-
-<<<<<<< HEAD
-        <div className="mt-auto flex justify-end gap-4 bg-gradient-to-r from-[#0C29E3] via-[#929FF4] to-[#C6CDFA] p-4 -mx-6 -mb-6">
-          {mutation.isError && (
-            <p className="text-red-600 text-sm mr-auto">
-              Error submitting form. Please try again.
-            </p>
-          )}
-          <button
-=======
-        <div className="flex justify-end gap-4 mt-3 bg-gradient-to-r from-[#0C29E3] via-[#929FF4] to-[#C6CDFA] p-4 -ml-4 sm:-ml-6 md:-ml-8 lg:-ml-10 -mr-4 sm:-mr-6 md:-mr-6 lg:-mr-6">
-          <Button
->>>>>>> 54ec113a
-            type="button"
-            onClick={handleClear}
-            className="bg-[#F61818] text-white w-[83px] p-2 h-[40px] rounded-[6px] text-[14px] font-semibold"
-          >
-            Clear
-          </Button>
-          <Button
-            type="submit"
-            disabled={isSubmitting}
-            className="bg-[#009959] text-white w-[119px] p-2 h-[40px] rounded-[6px] text-[14px] font-semibold"
-          >
-            {isSubmitting ? "Submitting..." : "Save Client"}
-          </Button>
-        </div>
-      </form>
+      </div>
+
+      <div className="mt-auto flex justify-end gap-4 bg-gradient-to-r from-[#0C29E3] via-[#929FF4] to-[#C6CDFA] p-4 -mx-6 -mb-6">
+        {mutation.isError && (
+          <p className="text-red-600 text-sm mr-auto">
+            Error submitting form. Please try again.
+          </p>
+        )}
+        <Button
+          type="button"
+          onClick={handleClear}
+          className="bg-[#F61818] text-white w-[83px] p-2 h-[40px] rounded-[6px] text-[14px] font-semibold"
+        >
+          Clear
+        </Button>
+        <Button
+          type="submit"
+          disabled={isSubmitting}
+          className="bg-[#009959] text-white w-[119px] p-2 h-[40px] rounded-[6px] text-[14px] font-semibold"
+        >
+          {isSubmitting ? "Submitting..." : "Save Client"}
+        </Button>
+      </div>
+    </form>
   );
 };
 
