"use client";

<<<<<<< HEAD
import React, { forwardRef, useImperativeHandle, Ref } from "react";
=======
import React, { useImperativeHandle, forwardRef } from "react";
>>>>>>> 62cac412
import { useForm } from "react-hook-form";
import { zodResolver } from "@hookform/resolvers/zod";
import { z } from "zod";
import { useMutation, useQuery, useQueryClient } from "@tanstack/react-query";
import { useRouter, usePathname } from "next/navigation";
import { DealSchema } from "./DealSchema";
import InputField from "@/components/ui/clientForm/InputField";
import SelectField from "@/components/ui/clientForm/SelectField";
import TextAreaField from "@/components/ui/clientForm/TextAreaField";
import Button from "@/components/ui/clientForm/Button";
import { apiClient } from "@/lib/api";
import { Client } from "@/types/deals";

type DealFormData = z.infer<typeof DealSchema>;

const toSnakeCase = (str: string) => {
    return str.replace(/[A-Z]/g, (letter) => `_${letter.toLowerCase()}`);
  };
  
const transformDataForApi = (data: DealFormData) => {
    const formData = new FormData();
    const paymentData: { [key: string]: any } = {};
    
    // Handle file upload separately
    if (data.uploadReceipt && data.uploadReceipt.length > 0) {
        formData.append('payments[0]receipt_file', data.uploadReceipt[0]);
    }
    
    const dealKeys = ['clientName', 'dealName', 'payStatus', 'sourceType', 'dealValue', 'dealDate', 'dueDate', 'dealRemarks'];
    const paymentKeys = ['paymentDate', 'receivedAmount', 'chequeNumber', 'payMethod', 'paymentRemarks'];

    for (const key in data) {
        if (Object.prototype.hasOwnProperty.call(data, key) && key !== 'uploadReceipt') {
            const value = (data as any)[key];
            if (value !== undefined && value !== null && value !== '') {
                if (dealKeys.includes(key)) {
                    const snakeKey = toSnakeCase(key);
                    const apiValue = key === 'payStatus' ? (value === 'Full Pay' ? 'full_payment' : 'partial_payment') : value;
                    formData.append(snakeKey, apiValue);
                } else if (paymentKeys.includes(key)) {
                    const snakeKey = key === 'payMethod' ? 'payment_method' : toSnakeCase(key);
                    paymentData[snakeKey] = value;
                }
            }
        }
    }

    // Append nested payment data
    for (const key in paymentData) {
        formData.append(`payments[0]${key}`, paymentData[key]);
    }

    return formData;
};

const fetchClients = async (): Promise<Client[]> => {
    const response = await apiClient.get<Client[]>("/clients/");
    return response.data || [];
};

const submitDealData = async (data: DealFormData) => {
  const formData = transformDataForApi(data);
  const response = await apiClient.postMultipart('/deals/', formData);
  return response.data;
};

interface DealFormProps {
  onSave?: (data: DealFormData) => void;
  onCancel?: () => void;
  mode?: "add" | "edit";
}

export interface DealFormHandle {
  resetForm: () => void;
}

const DealForm = forwardRef<DealFormHandle, DealFormProps>(
  ({ onSave, onCancel, mode = "add" }, ref: Ref<DealFormHandle>) => {
    const router = useRouter();
    const pathname = usePathname();
    const isStandalonePage =
      pathname?.includes("/add") || pathname?.includes("/edit");

    const {
      register,
      handleSubmit,
      formState: { errors, isSubmitting },
      reset,
      watch,
    } = useForm<DealFormData>({
      resolver: zodResolver(DealSchema),
    });

    const mutation = useMutation({
      mutationFn: submitDealData,
      onSuccess: (response) => {
        console.log(response.message);
        reset();
        if (onSave) {
          onSave(mutation.variables as DealFormData);
        } else if (isStandalonePage) {
          router.push("/salesperson/deal");
        }
      },
      onError: (error) => {
        console.error("Submission failed:", error);
      },
    });

<<<<<<< HEAD
    const onSubmit = async (data: DealFormData) => {
      mutation.mutate(data);
    };

    const handleClear = () => {
      reset();
      if (onCancel) {
        onCancel();
      } else if (isStandalonePage) {
        router.push("/salesperson/deal");
      }
    };

    useImperativeHandle(ref, () => ({
      resetForm: () => {
        reset();
      },
    }));
=======
const dealLabelClass =
  "block text-[13px] font-semibold whitespace-nowrap text-black";
const dealInputClass =
  "border border-[#C3C3CB] shadow-none focus:outline-none focus:border-[#C3C3CB] focus:ring-0";
const dealWrapperClass = "mb-4";

const DealForm = forwardRef(({ onSave, onCancel, mode }: DealFormProps = {}, ref) => {
  const router = useRouter();
  const pathname = usePathname();
  const queryClient = useQueryClient();
  const isStandalonePage =
    pathname?.includes("/add") || pathname?.includes("/edit");

  const { data: clients, isLoading: isLoadingClients } = useQuery<Client[]>({
    queryKey: ["clients"],
    queryFn: fetchClients,
  });
  
  const {
    register,
    handleSubmit,
    formState: { errors, isSubmitting },
    reset,
    setValue,
  } = useForm<DealFormData>({
    resolver: zodResolver(DealSchema),
  });

  useImperativeHandle(ref, () => ({
    resetForm: () => reset(),
  }));

  const mutation = useMutation({
    mutationFn: submitDealData,
    onSuccess: (data) => {
      console.log("Deal created successfully", data);
      reset();
      queryClient.invalidateQueries({ queryKey: ["deals"] });
      if (onSave) {
        onSave(data as DealFormData);
      } else if (isStandalonePage) {
        router.push("/salesperson/deal");
      }
    },
    onError: (error) => {
      console.error("Submission failed:", error);
    },
  });

  const onSubmit = async (data: DealFormData) => {
    mutation.mutate(data);
  };

  const handleClear = () => {
    reset();
    if (onCancel) {
      onCancel();
    } else if (isStandalonePage) {
      router.push("/salesperson/deal");
    }
  };

  return (
    <form
      onSubmit={handleSubmit(onSubmit)}
      className="h-full w-full flex flex-col overflow-hidden"
    >
      <div className="flex-1 p-6 pb-4 overflow-auto">
        <div className="flex flex-col gap-6 lg:gap-1 lg:flex-row">
          {/* Left section */}
          <div className="div1 space-y-3 w-full flex-1">
            <div className="flex flex-col sm:flex-row gap-4 lg:flex-row lg:gap-5 mb-2">
              <div className="w-full lg:w-[133px]">
                <InputField
                  id="dealId"
                  label="Deal ID"
                  registration={register("dealId")}
                  error={errors.dealId}
                  placeholder="Auto-generated"
                  width="w-full"
                  height="h-[48px]"
                  labelClassName={dealLabelClass}
                  inputClassName={dealInputClass}
                  wrapperClassName={dealWrapperClass}
                  disabled
                />
              </div>

              <div className="w-full lg:w-[240px]">
                 <SelectField
                  id="clientName"
                  label="Client Name"
                  required
                  registration={register("clientName")}
                  error={errors.clientName}
                  placeholder="Select Client"
                  width="w-full"
                  height="h-[48px]"
                  labelClassName={dealLabelClass}
                  selectClassName={dealInputClass}
                  wrapperClassName={dealWrapperClass}
                  disabled={isLoadingClients}
                  options={clients?.map(c => ({ value: c.client_name, label: c.client_name })) || []}
                />
              </div>
            </div>
>>>>>>> 62cac412

    const dealLabelClass =
      "block text-[13px] font-semibold whitespace-nowrap text-black";
    const dealInputClass =
      "border border-[#C3C3CB] shadow-none focus:outline-none focus:border-[#C3C3CB] focus:ring-0";
    const dealWrapperClass = "mb-4";

<<<<<<< HEAD
    return (
      <form
        onSubmit={handleSubmit(onSubmit)}
        className="h-full w-full flex flex-col overflow-hidden"
      >
        <div className="flex-1 p-6 pb-4 overflow-auto">
          <div className="flex flex-col gap-6 lg:gap-1 lg:flex-row">
            {/* Left section */}
            <div className="div1 space-y-3 w-full flex-1">
              <div className="flex flex-col sm:flex-row gap-4 lg:flex-row lg:gap-5 mb-2">
                <div className="w-full lg:w-[133px]">
                  <InputField
                    id="dealId"
                    label="Deal ID"
                    required
                    registration={register("dealId")}
                    error={errors.dealId}
                    placeholder="DLID3421"
                    width="w-full"
                    height="h-[48px]"
                    labelClassName={dealLabelClass}
                    inputClassName={dealInputClass}
                    wrapperClassName={dealWrapperClass}
                  />
                </div>
=======
              <div className="w-full lg:w-[240px]">
                <SelectField
                  id="sourceType"
                  label="Source Type"
                  required
                  registration={register("sourceType")}
                  error={errors.sourceType}
                  placeholder="Select source"
                  width="w-full"
                  height="h-[48px]"
                  labelClassName={dealLabelClass}
                  selectClassName={dealInputClass}
                  wrapperClassName={dealWrapperClass}
                  options={[
                    { value: "linkedin", label: "LinkedIn" },
                    { value: "instagram", label: "Instagram" },
                    { value: "google", label: "Google" },
                    { value: "referral", label: "Referral" },
                    { value: "others", label: "Others" },
                  ]}
                />
              </div>
            </div>
>>>>>>> 62cac412

                <div className="w-full lg:w-[240px]">
                  <InputField
                    id="clientName"
                    label="Client Name"
                    required
                    registration={register("clientName")}
                    error={errors.clientName}
                    placeholder="Enter Client Name"
                    width="w-full"
                    height="h-[48px]"
                    labelClassName={dealLabelClass}
                    inputClassName={dealInputClass}
                    wrapperClassName={dealWrapperClass}
                  />
                </div>
              </div>

              <div className="flex flex-col sm:flex-row gap-4 lg:flex-row lg:gap-5 pb-1">
                <div className="w-full lg:w-[133px]">
                  <SelectField
                    id="payStatus"
                    label="Pay Status"
                    required
                    registration={register("payStatus")}
                    error={errors.payStatus}
                    placeholder="Select status"
                    width="w-full"
                    height="h-[48px]"
                    labelClassName={dealLabelClass}
                    selectClassName={dealInputClass}
                    wrapperClassName={dealWrapperClass}
                    options={[
                      { value: "Full Pay", label: "Full Pay" },
                      { value: "Partial Pay", label: "Partial Pay" },
                    ]}
                  />
                </div>

<<<<<<< HEAD
                <div className="w-full lg:w-[240px]">
                  <InputField
                    id="sourceType"
                    label="Source Type"
                    required
                    registration={register("sourceType")}
                    error={errors.sourceType}
                    placeholder="Client Source"
                    width="w-full"
                    height="h-[48px]"
                    labelClassName={dealLabelClass}
                    inputClassName={dealInputClass}
                    wrapperClassName={dealWrapperClass}
                  />
                </div>
=======
              <div className="col-span-1 sm:col-span-2 lg:col-span-2 row-span-1 pb-2 pt-2">
                <SelectField
                  id="payMethod"
                  label="Payment Method"
                  required
                  registration={register("payMethod")}
                  error={errors.payMethod}
                  placeholder="Select payment method"
                  width="w-full lg:w-[392px]"
                  height="h-[48px]"
                  labelClassName={dealLabelClass}
                  selectClassName={dealInputClass}
                  wrapperClassName={dealWrapperClass}
                  options={[
                    { value: "wallet", label: "Mobile Wallet" },
                    { value: "cash", label: "Cash" },
                    { value: "cheque", label: "Cheque" },
                    { value: "bank", label: "Bank Transfer" },
                  ]}
                />
>>>>>>> 62cac412
              </div>

              {/* Third row grid */}
              <div className="grid grid-cols-1 sm:grid-cols-2 lg:grid-cols-3 gap-4 lg:gap-x-52 lg:gap-0">
                <div>
                  <InputField
                    id="dealDate"
                    label="Deal Date"
                    required
                    registration={register("dealDate")}
                    error={errors.dealDate}
                    type="date"
                    width="w-full lg:w-[186px]"
                    height="h-[48px]"
                    labelClassName={dealLabelClass}
                    inputClassName={dealInputClass}
                    wrapperClassName={dealWrapperClass}
                  />
                </div>

                <div>
                  <InputField
                    id="dueDate"
                    label="Due Date"
                    required
                    registration={register("dueDate")}
                    error={errors.dueDate}
                    type="date"
                    width="w-full lg:w-[186px]"
                    height="h-[48px]"
                    labelClassName={dealLabelClass}
                    inputClassName={dealInputClass}
                    wrapperClassName={dealWrapperClass}
                  />
                </div>

                <div className="col-span-1 sm:col-span-2 lg:col-span-2 row-span-1 pb-2 pt-2">
                  <SelectField
                    id="payMethod"
                    label="Payment Method"
                    required
                    registration={register("payMethod")}
                    error={errors.payMethod}
                    placeholder="Select payment method"
                    width="w-full lg:w-[392px]"
                    height="h-[48px]"
                    labelClassName={dealLabelClass}
                    selectClassName={dealInputClass}
                    wrapperClassName={dealWrapperClass}
                    options={[
                      { value: "Mobile Wallet", label: "Mobile Wallet" },
                      { value: "Cash", label: "Cash" },
                      { value: "Credit Card", label: "Credit Card" },
                    ]}
                  />
                </div>

                <div className="col-span-1 sm:col-span-2 lg:col-span-2 row-span-1">
                  <TextAreaField
                    id="dealRemarks"
                    label="Deal Remarks"
                    registration={register("dealRemarks")}
                    error={errors.dealRemarks}
                    width="w-full lg:w-[392px]"
                    height="h-[70px]"
                    labelClassName={dealLabelClass}
                    textareaClassName={dealInputClass}
                    wrapperClassName={dealWrapperClass}
                  />
                </div>
              </div>
            </div>

            {/* Middle section*/}
            <div className="div2 flex-1 flex-col gap-4 pb-1 pr-6 w-full">
              <InputField
                id="dealName"
                label="Deal Name"
                required
                registration={register("dealName")}
                error={errors.dealName}
                placeholder="Chat BoQ Project"
                width="w-full"
                height="h-[48px]"
                labelClassName={dealLabelClass}
                inputClassName={dealInputClass}
                wrapperClassName={dealWrapperClass}
              />

              <InputField
                id="dealValue"
                label="Deal Value"
                required
                registration={register("dealValue")}
                error={errors.dealValue}
                placeholder="Nrs. 250,000"
                width="w-full"
                height="h-[48px]"
                labelClassName={dealLabelClass}
                inputClassName={dealInputClass}
                wrapperClassName={dealWrapperClass}
              />

              <div>
                <label className="block text-[13px] font-semibold mb-2">
                  Recent Activities
                </label>
                <div className="relative p-2 pt-5 border w-full h-[150px] lg:h-[285px] rounded-[6px] border-[#C3C3CB] text-[12px] text-gray-600 overflow-auto">
                  {mode === "edit" && (
                    <div className="flex border border-[#EDEEEFEF]">
                      <div className="w-1 bg-[#465FFF] mr-2"></div>
                      <div>
                        <p className="text-[12px] text-black">
                          Changes done due date in DLID3421.
                        </p>
                        <p className="text-[12px] text-[#7E7E7E]">
                          Jan 02, 2020
                        </p>
                      </div>
                    </div>
                  )}
                </div>
              </div>
            </div>

            {/* Right section */}
            <div className="div3 w-full flex-1 md:w-3/4 lg:w-64 h-auto lg:h-[264px] flex flex-col">
              <div
                className="bg-[#DCFCE7] p-4 rounded-lg space-y-4 relative flex-grow"
                style={{
                  clipPath:
                    "polygon(0 0, calc(100% - 3rem) 0, 100% 3rem, 100% 100%, 0 100%)",
                }}
              >
                <h2 className="text-[#009959] font-medium text-[16px] mb-8">
                  First Payment
                </h2>
                <div className="flex-grow overflow-auto space-y-6">
                  <InputField
                    id="paymentDate"
                    label="Payment Date"
                    required
                    registration={register("paymentDate")}
                    error={errors.paymentDate}
                    type="date"
                    width="w-full"
                    height="h-[33px]"
                    labelClassName={dealLabelClass}
                    inputClassName={dealInputClass}
                    wrapperClassName={dealWrapperClass}
                  />

                  <InputField
                    id="receivedAmount"
                    label="Received Amount"
                    required
                    registration={register("receivedAmount")}
                    error={errors.receivedAmount}
                    placeholder="Enter Amount"
                    width="w-full"
                    height="h-[33px]"
                    labelClassName={dealLabelClass}
                    inputClassName={dealInputClass}
                    wrapperClassName={dealWrapperClass}
                  />

<<<<<<< HEAD
                  <InputField
                    id="chequeNumber"
                    label="Cheque Number"
                    required
                    registration={register("chequeNumber")}
                    error={errors.chequeNumber}
                    placeholder="1234567"
                    width="w-full"
                    height="h-[33px]"
                    labelClassName={dealLabelClass}
                    inputClassName={dealInputClass}
                    wrapperClassName={dealWrapperClass}
                  />

                  <div>
                    <label htmlFor="uploadReceipt" className={dealLabelClass}>
                      Upload Receipt<span className="text-[#F61818]">*</span>
                    </label>
                    <input
                      id="uploadReceipt"
                      type="file"
                      accept=".pdf"
                      {...register("uploadReceipt", {
                        validate: {
                          required: (fileList) =>
                            fileList?.length > 0 ||
                            "Upload Receipt is required",
                          isPdf: (fileList) =>
                            fileList?.[0]?.name
                              ?.toLowerCase()
                              .endsWith(".pdf") || "Only PDF files are allowed",
                        },
                      })}
                      className="hidden"
                    />
                    <label
                      htmlFor="uploadReceipt"
                      className="mt-1 flex items-center justify-between w-full h-[33px] p-2 text-[12px] font-normal border rounded-[6px] border-[#C3C3CB] cursor-pointer bg-white"
                    >
                      <span className="underline">
                        {watch("uploadReceipt")?.[0]?.name || "Upload Receipt"}
                      </span>
=======
                <div className="pt-2">
                  <InputField
                    id="uploadReceipt"
                    label="Upload Receipt"
                    type="file"
                    registration={register("uploadReceipt")}
                    error={errors.uploadReceipt}
                    width="w-full"
                    height="h-[48px]"
                    labelClassName={dealLabelClass}
                    inputClassName={dealInputClass}
                    wrapperClassName={dealWrapperClass}
                    onChange={(e) => {
                      if (e.target.files) {
                        setValue("uploadReceipt", e.target.files);
                      }
                    }}
                  />
                </div>
>>>>>>> 62cac412

                      <svg
                        width="13"
                        height="14"
                        viewBox="0 0 13 14"
                        fill="none"
                        xmlns="http://www.w3.org/2000/svg"
                      >
                        <path
                          d="M8.88645 4.17095L5.11518 7.94217C4.85483 8.2025 4.85483 8.62463 5.11518 8.88497C5.37553 9.14537 5.79765 9.14537 6.05798 8.88497L9.82925 5.11375C10.6103 4.33271 10.6103 3.06638 9.82925 2.28533C9.04818 1.50428 7.78185 1.50428 7.00078 2.28533L3.22956 6.05657C1.92782 7.3583 1.92782 9.46883 3.22956 10.7706C4.53131 12.0724 6.64185 12.0724 7.94358 10.7706L11.7149 6.99937L12.6576 7.94217L8.88645 11.7134C7.06398 13.5358 4.1092 13.5358 2.28676 11.7134C0.46431 9.89097 0.46431 6.93623 2.28676 5.11375L6.05798 1.34252C7.35972 0.0407743 9.47032 0.0407743 10.7721 1.34252C12.0738 2.64427 12.0738 4.75481 10.7721 6.05657L7.00078 9.82784C6.21978 10.6088 4.95342 10.6088 4.17238 9.82784C3.39132 9.04677 3.39132 7.78043 4.17238 6.99937L7.94358 3.22814L8.88645 4.17095Z"
                          fill="#A9A9A9"
                        />
                      </svg>
                    </label>
                    {errors.uploadReceipt && (
                      <p className="mt-1 text-sm text-red-600">
                        {String(
                          errors.uploadReceipt.message || errors.uploadReceipt
                        )}
                      </p>
                    )}
                  </div>

                  <TextAreaField
                    id="paymentRemarks"
                    label="Payment Remarks"
                    required
                    registration={register("paymentRemarks")}
                    error={errors.paymentRemarks}
                    placeholder="Remarks here"
                    width="w-full"
                    height="h-[46px]"
                    labelClassName={dealLabelClass}
                    textareaClassName={dealInputClass}
                    wrapperClassName={dealWrapperClass}
                  />
                </div>
              </div>
            </div>
          </div>
        </div>
<<<<<<< HEAD

        <div className="mt-auto flex justify-end gap-4 bg-gradient-to-r from-[#0C29E3] via-[#929FF4] to-[#C6CDFA] p-4">
          {mutation.isError && (
            <p className="text-red-600 text-sm mr-auto">
              Error submitting form. Please try again.
            </p>
          )}
          <Button
            type="button"
            onClick={handleClear}
            className="bg-[#F61818] text-white w-[83px] p-2 h-[40px] rounded-[6px] text-[14px] font-semibold"
          >
            Clear
          </Button>
          <Button
            type="submit"
            disabled={isSubmitting}
            className="bg-[#009959] text-white w-[119px] p-2 h-[40px] rounded-[6px] text-[14px] font-semibold"
          >
            {isSubmitting ? "Submitting..." : "Save Client"}
          </Button>
        </div>
      </form>
    );
  }
);

DealForm.displayName = "DealForm";
=======
      </div>

      <div className="mt-auto flex justify-end gap-4 bg-gradient-to-r from-[#0C29E3] via-[#929FF4] to-[#C6CDFA] p-4">
        {mutation.isError && (
          <p className="text-red-600 text-sm mr-auto">
            Error submitting form. Please try again.
          </p>
        )}
        <Button
          type="button"
          onClick={handleClear}
          className="bg-[#F61818] text-white w-[83px] p-2 h-[40px] rounded-[6px] text-[14px] font-semibold"
        >
          Clear
        </Button>
        <Button
          type="submit"
          disabled={isSubmitting}
          className="bg-[#009959] text-white w-[119px] p-2 h-[40px] rounded-[6px] text-[14px] font-semibold"
        >
          {isSubmitting ? "Submitting..." : "Save Client"}
        </Button>
      </div>
    </form>
  );
});
>>>>>>> 62cac412

DealForm.displayName = "DealForm";
export default DealForm;<|MERGE_RESOLUTION|>--- conflicted
+++ resolved
@@ -1,10 +1,6 @@
 "use client";
 
-<<<<<<< HEAD
-import React, { forwardRef, useImperativeHandle, Ref } from "react";
-=======
 import React, { useImperativeHandle, forwardRef } from "react";
->>>>>>> 62cac412
 import { useForm } from "react-hook-form";
 import { zodResolver } from "@hookform/resolvers/zod";
 import { z } from "zod";
@@ -81,66 +77,7 @@
   resetForm: () => void;
 }
 
-const DealForm = forwardRef<DealFormHandle, DealFormProps>(
-  ({ onSave, onCancel, mode = "add" }, ref: Ref<DealFormHandle>) => {
-    const router = useRouter();
-    const pathname = usePathname();
-    const isStandalonePage =
-      pathname?.includes("/add") || pathname?.includes("/edit");
-
-    const {
-      register,
-      handleSubmit,
-      formState: { errors, isSubmitting },
-      reset,
-      watch,
-    } = useForm<DealFormData>({
-      resolver: zodResolver(DealSchema),
-    });
-
-    const mutation = useMutation({
-      mutationFn: submitDealData,
-      onSuccess: (response) => {
-        console.log(response.message);
-        reset();
-        if (onSave) {
-          onSave(mutation.variables as DealFormData);
-        } else if (isStandalonePage) {
-          router.push("/salesperson/deal");
-        }
-      },
-      onError: (error) => {
-        console.error("Submission failed:", error);
-      },
-    });
-
-<<<<<<< HEAD
-    const onSubmit = async (data: DealFormData) => {
-      mutation.mutate(data);
-    };
-
-    const handleClear = () => {
-      reset();
-      if (onCancel) {
-        onCancel();
-      } else if (isStandalonePage) {
-        router.push("/salesperson/deal");
-      }
-    };
-
-    useImperativeHandle(ref, () => ({
-      resetForm: () => {
-        reset();
-      },
-    }));
-=======
-const dealLabelClass =
-  "block text-[13px] font-semibold whitespace-nowrap text-black";
-const dealInputClass =
-  "border border-[#C3C3CB] shadow-none focus:outline-none focus:border-[#C3C3CB] focus:ring-0";
-const dealWrapperClass = "mb-4";
-
-const DealForm = forwardRef(({ onSave, onCancel, mode }: DealFormProps = {}, ref) => {
+const DealForm = forwardRef<DealFormHandle, DealFormProps>(({ onSave, onCancel, mode = "add" }, ref) => {
   const router = useRouter();
   const pathname = usePathname();
   const queryClient = useQueryClient();
@@ -158,6 +95,7 @@
     formState: { errors, isSubmitting },
     reset,
     setValue,
+    watch,
   } = useForm<DealFormData>({
     resolver: zodResolver(DealSchema),
   });
@@ -178,23 +116,20 @@
         router.push("/salesperson/deal");
       }
     },
-    onError: (error) => {
-      console.error("Submission failed:", error);
+    onError: (error: any) => {
+      console.error("Failed to create deal:", error);
     },
   });
 
-  const onSubmit = async (data: DealFormData) => {
+  const onSubmit = (data: DealFormData) => {
     mutation.mutate(data);
   };
 
-  const handleClear = () => {
-    reset();
-    if (onCancel) {
-      onCancel();
-    } else if (isStandalonePage) {
-      router.push("/salesperson/deal");
-    }
-  };
+  const dealLabelClass =
+    "block text-[13px] font-semibold whitespace-nowrap text-black";
+  const dealInputClass =
+    "border border-[#C3C3CB] shadow-none focus:outline-none focus:border-[#C3C3CB] focus:ring-0";
+  const dealWrapperClass = "mb-4";
 
   return (
     <form
@@ -223,7 +158,7 @@
               </div>
 
               <div className="w-full lg:w-[240px]">
-                 <SelectField
+                <SelectField
                   id="clientName"
                   label="Client Name"
                   required
@@ -236,45 +171,37 @@
                   selectClassName={dealInputClass}
                   wrapperClassName={dealWrapperClass}
                   disabled={isLoadingClients}
-                  options={clients?.map(c => ({ value: c.client_name, label: c.client_name })) || []}
+                  options={
+                    clients?.map((c) => ({
+                      value: c.client_name,
+                      label: c.client_name,
+                    })) || []
+                  }
                 />
               </div>
             </div>
->>>>>>> 62cac412
-
-    const dealLabelClass =
-      "block text-[13px] font-semibold whitespace-nowrap text-black";
-    const dealInputClass =
-      "border border-[#C3C3CB] shadow-none focus:outline-none focus:border-[#C3C3CB] focus:ring-0";
-    const dealWrapperClass = "mb-4";
-
-<<<<<<< HEAD
-    return (
-      <form
-        onSubmit={handleSubmit(onSubmit)}
-        className="h-full w-full flex flex-col overflow-hidden"
-      >
-        <div className="flex-1 p-6 pb-4 overflow-auto">
-          <div className="flex flex-col gap-6 lg:gap-1 lg:flex-row">
-            {/* Left section */}
-            <div className="div1 space-y-3 w-full flex-1">
-              <div className="flex flex-col sm:flex-row gap-4 lg:flex-row lg:gap-5 mb-2">
-                <div className="w-full lg:w-[133px]">
-                  <InputField
-                    id="dealId"
-                    label="Deal ID"
-                    required
-                    registration={register("dealId")}
-                    error={errors.dealId}
-                    placeholder="DLID3421"
-                    width="w-full"
-                    height="h-[48px]"
-                    labelClassName={dealLabelClass}
-                    inputClassName={dealInputClass}
-                    wrapperClassName={dealWrapperClass}
-                  />
-                </div>
-=======
+
+            <div className="flex flex-col sm:flex-row gap-4 lg:flex-row lg:gap-5 pb-1">
+              <div className="w-full lg:w-[133px]">
+                <SelectField
+                  id="payStatus"
+                  label="Pay Status"
+                  required
+                  registration={register("payStatus")}
+                  error={errors.payStatus}
+                  placeholder="Select status"
+                  width="w-full"
+                  height="h-[48px]"
+                  labelClassName={dealLabelClass}
+                  selectClassName={dealInputClass}
+                  wrapperClassName={dealWrapperClass}
+                  options={[
+                    { value: "Full Pay", label: "Full Pay" },
+                    { value: "Partial Pay", label: "Partial Pay" },
+                  ]}
+                />
+              </div>
+
               <div className="w-full lg:w-[240px]">
                 <SelectField
                   id="sourceType"
@@ -298,63 +225,41 @@
                 />
               </div>
             </div>
->>>>>>> 62cac412
-
-                <div className="w-full lg:w-[240px]">
-                  <InputField
-                    id="clientName"
-                    label="Client Name"
-                    required
-                    registration={register("clientName")}
-                    error={errors.clientName}
-                    placeholder="Enter Client Name"
-                    width="w-full"
-                    height="h-[48px]"
-                    labelClassName={dealLabelClass}
-                    inputClassName={dealInputClass}
-                    wrapperClassName={dealWrapperClass}
-                  />
-                </div>
-              </div>
-
-              <div className="flex flex-col sm:flex-row gap-4 lg:flex-row lg:gap-5 pb-1">
-                <div className="w-full lg:w-[133px]">
-                  <SelectField
-                    id="payStatus"
-                    label="Pay Status"
-                    required
-                    registration={register("payStatus")}
-                    error={errors.payStatus}
-                    placeholder="Select status"
-                    width="w-full"
-                    height="h-[48px]"
-                    labelClassName={dealLabelClass}
-                    selectClassName={dealInputClass}
-                    wrapperClassName={dealWrapperClass}
-                    options={[
-                      { value: "Full Pay", label: "Full Pay" },
-                      { value: "Partial Pay", label: "Partial Pay" },
-                    ]}
-                  />
-                </div>
-
-<<<<<<< HEAD
-                <div className="w-full lg:w-[240px]">
-                  <InputField
-                    id="sourceType"
-                    label="Source Type"
-                    required
-                    registration={register("sourceType")}
-                    error={errors.sourceType}
-                    placeholder="Client Source"
-                    width="w-full"
-                    height="h-[48px]"
-                    labelClassName={dealLabelClass}
-                    inputClassName={dealInputClass}
-                    wrapperClassName={dealWrapperClass}
-                  />
-                </div>
-=======
+
+            {/* Third row grid */}
+            <div className="grid grid-cols-1 sm:grid-cols-2 lg:grid-cols-3 gap-4 lg:gap-x-52 lg:gap-0">
+              <div>
+                <InputField
+                  id="dealDate"
+                  label="Deal Date"
+                  required
+                  registration={register("dealDate")}
+                  error={errors.dealDate}
+                  type="date"
+                  width="w-full lg:w-[186px]"
+                  height="h-[48px]"
+                  labelClassName={dealLabelClass}
+                  inputClassName={dealInputClass}
+                  wrapperClassName={dealWrapperClass}
+                />
+              </div>
+
+              <div>
+                <InputField
+                  id="dueDate"
+                  label="Due Date"
+                  required
+                  registration={register("dueDate")}
+                  error={errors.dueDate}
+                  type="date"
+                  width="w-full lg:w-[186px]"
+                  height="h-[48px]"
+                  labelClassName={dealLabelClass}
+                  inputClassName={dealInputClass}
+                  wrapperClassName={dealWrapperClass}
+                />
+              </div>
+
               <div className="col-span-1 sm:col-span-2 lg:col-span-2 row-span-1 pb-2 pt-2">
                 <SelectField
                   id="payMethod"
@@ -375,7 +280,192 @@
                     { value: "bank", label: "Bank Transfer" },
                   ]}
                 />
->>>>>>> 62cac412
+              </div>
+
+              <div className="col-span-1 sm:col-span-2 lg:col-span-2 row-span-1">
+                <TextAreaField
+                  id="dealRemarks"
+                  label="Deal Remarks"
+                  registration={register("dealRemarks")}
+                  error={errors.dealRemarks}
+                  width="w-full lg:w-[392px]"
+                  height="h-[70px]"
+                  labelClassName={dealLabelClass}
+                  textareaClassName={dealInputClass}
+                  wrapperClassName={dealWrapperClass}
+                />
+              </div>
+            </div>
+          </div>
+
+          {/* Middle section*/}
+          <div className="div2 flex-1 flex-col gap-4 pb-1 pr-6 w-full">
+            <InputField
+              id="dealName"
+              label="Deal Name"
+              required
+              registration={register("dealName")}
+              error={errors.dealName}
+              placeholder="Chat BoQ Project"
+              width="w-full"
+              height="h-[48px]"
+              labelClassName={dealLabelClass}
+              inputClassName={dealInputClass}
+              wrapperClassName={dealWrapperClass}
+            />
+
+            <InputField
+              id="dealValue"
+              label="Deal Value"
+              required
+              registration={register("dealValue")}
+              error={errors.dealValue}
+              placeholder="Nrs. 250,000"
+              width="w-full"
+              height="h-[48px]"
+              labelClassName={dealLabelClass}
+              inputClassName={dealInputClass}
+              wrapperClassName={dealWrapperClass}
+            />
+
+            <div>
+              <label className="block text-[13px] font-semibold mb-2">
+                Recent Activities
+              </label>
+              <div className="relative p-2 pt-5 border w-full h-[150px] lg:h-[285px] rounded-[6px] border-[#C3C3CB] text-[12px] text-gray-600 overflow-auto">
+                {mode === "edit" && (
+                  <div className="flex border border-[#EDEEEFEF]">
+                    <div className="w-1 bg-[#465FFF] mr-2"></div>
+                    <div>
+                      <p className="text-[12px] text-black">
+                        Changes done due date in DLID3421.
+                      </p>
+                      <p className="text-[12px] text-[#7E7E7E]">Jan 02, 2020</p>
+                    </div>
+                  </div>
+                )}
+              </div>
+            </div>
+          </div>
+
+          {/* Right section */}
+          <div className="div3 w-full flex-1 md:w-3/4 lg:w-64 h-auto lg:h-[264px] flex flex-col">
+            <div
+              className="bg-[#DCFCE7] p-4 rounded-lg space-y-4 relative flex-grow"
+              style={{
+                clipPath:
+                  "polygon(0 0, calc(100% - 3rem) 0, 100% 3rem, 100% 100%, 0 100%)",
+              }}
+            >
+              <h2 className="text-[#009959] font-medium text-[16px] mb-8">
+                First Payment
+              </h2>
+              <div className="flex-grow overflow-auto space-y-6">
+                <InputField
+                  id="paymentDate"
+                  label="Payment Date"
+                  required
+                  registration={register("paymentDate")}
+                  error={errors.paymentDate}
+                  type="date"
+                  width="w-full"
+                  height="h-[33px]"
+                  labelClassName={dealLabelClass}
+                  inputClassName={dealInputClass}
+                  wrapperClassName={dealWrapperClass}
+                />
+                <InputField
+                  id="receivedAmount"
+                  label="Received Amount"
+                  required
+                  registration={register("receivedAmount")}
+                  error={errors.receivedAmount}
+                  placeholder="Enter Amount"
+                  width="w-full"
+                  height="h-[33px]"
+                  labelClassName={dealLabelClass}
+                  inputClassName={dealInputClass}
+                  wrapperClassName={dealWrapperClass}
+                />
+                <InputField
+                  id="chequeNumber"
+                  label="Cheque Number"
+                  required
+                  registration={register("chequeNumber")}
+                  error={errors.chequeNumber}
+                  placeholder="1234567"
+                  width="w-full"
+                  height="h-[33px]"
+                  labelClassName={dealLabelClass}
+                  inputClassName={dealInputClass}
+                  wrapperClassName={dealWrapperClass}
+                />
+              
+                <InputField
+                  id="uploadReceipt"
+                  label="Receipt"
+                  type="file"
+                  registration={register("uploadReceipt")}
+                  width="full"
+                  height="auto"
+                  labelClassName="font-semibold"
+                  inputClassName="border rounded"
+                  wrapperClassName="mb-4"
+                />
+
+                <div className="w-full lg:w-[240px]">
+                  <InputField
+                    id="clientName"
+                    label="Client Name"
+                    required
+                    registration={register("clientName")}
+                    error={errors.clientName}
+                    placeholder="Enter Client Name"
+                    width="w-full"
+                    height="h-[48px]"
+                    labelClassName={dealLabelClass}
+                    inputClassName={dealInputClass}
+                    wrapperClassName={dealWrapperClass}
+                  />
+                </div>
+              </div>
+
+              <div className="flex flex-col sm:flex-row gap-4 lg:flex-row lg:gap-5 pb-1">
+                <div className="w-full lg:w-[133px]">
+                  <SelectField
+                    id="payStatus"
+                    label="Pay Status"
+                    required
+                    registration={register("payStatus")}
+                    error={errors.payStatus}
+                    placeholder="Select status"
+                    width="w-full"
+                    height="h-[48px]"
+                    labelClassName={dealLabelClass}
+                    selectClassName={dealInputClass}
+                    wrapperClassName={dealWrapperClass}
+                    options={[
+                      { value: "Full Pay", label: "Full Pay" },
+                      { value: "Partial Pay", label: "Partial Pay" },
+                    ]}
+                  />
+                </div>
+
+                <div className="w-full lg:w-[240px]">
+                  <InputField
+                    id="sourceType"
+                    label="Source Type"
+                    required
+                    registration={register("sourceType")}
+                    error={errors.sourceType}
+                    placeholder="Client Source"
+                    width="w-full"
+                    height="h-[48px]"
+                    labelClassName={dealLabelClass}
+                    inputClassName={dealInputClass}
+                    wrapperClassName={dealWrapperClass}
+                  />
+                </div>
               </div>
 
               {/* Third row grid */}
@@ -542,7 +632,6 @@
                     wrapperClassName={dealWrapperClass}
                   />
 
-<<<<<<< HEAD
                   <InputField
                     id="chequeNumber"
                     label="Cheque Number"
@@ -585,27 +674,6 @@
                       <span className="underline">
                         {watch("uploadReceipt")?.[0]?.name || "Upload Receipt"}
                       </span>
-=======
-                <div className="pt-2">
-                  <InputField
-                    id="uploadReceipt"
-                    label="Upload Receipt"
-                    type="file"
-                    registration={register("uploadReceipt")}
-                    error={errors.uploadReceipt}
-                    width="w-full"
-                    height="h-[48px]"
-                    labelClassName={dealLabelClass}
-                    inputClassName={dealInputClass}
-                    wrapperClassName={dealWrapperClass}
-                    onChange={(e) => {
-                      if (e.target.files) {
-                        setValue("uploadReceipt", e.target.files);
-                      }
-                    }}
-                  />
-                </div>
->>>>>>> 62cac412
 
                       <svg
                         width="13"
@@ -647,7 +715,6 @@
             </div>
           </div>
         </div>
-<<<<<<< HEAD
 
         <div className="mt-auto flex justify-end gap-4 bg-gradient-to-r from-[#0C29E3] via-[#929FF4] to-[#C6CDFA] p-4">
           {mutation.isError && (
@@ -657,7 +724,6 @@
           )}
           <Button
             type="button"
-            onClick={handleClear}
             className="bg-[#F61818] text-white w-[83px] p-2 h-[40px] rounded-[6px] text-[14px] font-semibold"
           >
             Clear
@@ -670,40 +736,9 @@
             {isSubmitting ? "Submitting..." : "Save Client"}
           </Button>
         </div>
-      </form>
-    );
-  }
-);
-
-DealForm.displayName = "DealForm";
-=======
-      </div>
-
-      <div className="mt-auto flex justify-end gap-4 bg-gradient-to-r from-[#0C29E3] via-[#929FF4] to-[#C6CDFA] p-4">
-        {mutation.isError && (
-          <p className="text-red-600 text-sm mr-auto">
-            Error submitting form. Please try again.
-          </p>
-        )}
-        <Button
-          type="button"
-          onClick={handleClear}
-          className="bg-[#F61818] text-white w-[83px] p-2 h-[40px] rounded-[6px] text-[14px] font-semibold"
-        >
-          Clear
-        </Button>
-        <Button
-          type="submit"
-          disabled={isSubmitting}
-          className="bg-[#009959] text-white w-[119px] p-2 h-[40px] rounded-[6px] text-[14px] font-semibold"
-        >
-          {isSubmitting ? "Submitting..." : "Save Client"}
-        </Button>
       </div>
     </form>
   );
 });
->>>>>>> 62cac412
-
-DealForm.displayName = "DealForm";
+
 export default DealForm;