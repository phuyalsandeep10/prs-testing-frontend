--- conflicted
+++ resolved
@@ -5,12 +5,9 @@
 import SlideModal from "@/components/ui/SlideModal";
 import DealForm from "./DealForm";
 import AddPayment from "./AddPayment";
-<<<<<<< HEAD
-=======
 import { createPortal } from "react-dom";
 import { toast } from "sonner";
 import { useQueryClient } from "@tanstack/react-query";
->>>>>>> 799176fc
 
 
 
@@ -31,19 +28,11 @@
   dealId,
   dealData,
 }) => {
-<<<<<<< HEAD
-=======
   const [position, setPosition] = useState({ top: 0, left: 0 });
   const [isSubmitting, setIsSubmitting] = useState(false);
->>>>>>> 799176fc
   const dealFormRef = useRef<{ resetForm: () => void }>(null);
   const queryClient = useQueryClient();
 
-<<<<<<< HEAD
-  const handleSave = (data: any) => {
-    console.log(`${mode} saved:`, data);
-    onOpenChange(false); 
-=======
   useEffect(() => {
     if (isOpen) {
       setPosition({
@@ -161,7 +150,6 @@
     } finally {
       setIsSubmitting(false);
     }
->>>>>>> 799176fc
   };
 
   const handleCancel = () => {
@@ -200,14 +188,6 @@
         width={getModalWidth()}
         showCloseButton={true}
       >
-<<<<<<< HEAD
-        <AddPayment
-          dealId={dealId}
-          onSave={handleSave}
-          onCancel={handleCancel}
-        />
-      </SlideModal>
-=======
         <div
           className={`p-0 bg-white border shadow-xl ${getModalSize()} rounded-lg overflow-hidden flex flex-col z-[100000]`}
           style={{
@@ -243,7 +223,6 @@
         </div>
       </div>,
       document.body
->>>>>>> 799176fc
     );
   }
 
@@ -255,15 +234,6 @@
       width={getModalWidth()}
       showCloseButton={true}
     >
-<<<<<<< HEAD
-      <DealForm
-        ref={dealFormRef}
-        mode={mode}
-        onSave={handleSave}
-        onCancel={handleCancel} 
-      />
-    </SlideModal>
-=======
       <div
         className={`p-0 bg-white border shadow-xl ${getModalSize()} rounded-lg overflow-hidden flex flex-col z-[100000]`}
         style={{
@@ -305,7 +275,6 @@
       </div>
     </div>,
     document.body
->>>>>>> 799176fc
   );
 };
 
