"use client";

import React, { useMemo, useState, useCallback } from "react";
import { ColumnDef, Row } from "@tanstack/react-table";
import { Check, X, Edit, Plus, ChevronRight, ChevronDown } from "lucide-react";
import { format } from "date-fns";
import { UnifiedTable } from "@/components/core";
import ExpandButton from "@/components/shared/ExpandButton";
import { useDealsQuery } from "@/hooks/useDeals";
import { Deal, Payment } from "@/types/deals";
import { useRoleConfig } from "@/hooks/useRoleBasedColumns";
import { Button } from "@/components/ui/button";
import { cn } from "@/lib/utils";

<<<<<<< HEAD
// Helper function to convert index to ordinal words
const getOrdinalWord = (index: number): string => {
  const ordinals = ["first", "second", "third", "fourth", "fifth", "sixth", "seventh", "eighth", "ninth", "tenth"];
  return ordinals[index] || `${index + 1}th`;
=======
// Fetch deals function for verifier (gets deals that need verification)
const fetchDeals = async (searchTerm: string): Promise<Deal[]> => {
      const response = await apiClient.get<Deal[]>("/deals/deals/", {
      search: searchTerm,
      page: 1,
      limit: 25, // Use the actual limit that works
      ordering: "-created_at", // Sort by creation date descending to get newest first
    });
  return response.data || [];
>>>>>>> 799176fc
};

// Tooltip component for payment amounts
interface PaymentTooltipProps {
  children: React.ReactNode;
  amount: string;
}

// Memoized Tooltip component for payment amounts
const PaymentTooltip = React.memo<PaymentTooltipProps>(
  ({ children, amount }) => {
    const [isVisible, setIsVisible] = useState(false);

    const showTooltip = useCallback(() => setIsVisible(true), []);
    const hideTooltip = useCallback(() => setIsVisible(false), []);

    return (
      <div className="relative inline-block">
        <div
          onMouseEnter={showTooltip}
          onMouseLeave={hideTooltip}
          className="cursor-pointer"
        >
          {children}
        </div>
        {isVisible && (
          <div className="absolute z-50 px-3 py-2 bg-gray-900 text-white text-sm rounded-lg shadow-lg bottom-full left-1/2 transform -translate-x-1/2 mb-2 whitespace-nowrap">
            Amount: {amount}
            {/* Tooltip arrow */}
            <div className="absolute top-full left-1/2 transform -translate-x-1/2 w-0 h-0 border-l-4 border-r-4 border-t-4 border-transparent border-t-gray-900"></div>
          </div>
        )}
      </div>
    );
  }
);

PaymentTooltip.displayName = "PaymentTooltip";

interface DealsTableProps {
  onEditDeal?: (dealId: string) => void;
  onAddPayment?: (dealId: string) => void;
  onVerifyPayment?: (
    dealId: string,
    paymentId: string,
    status: "verified" | "rejected"
  ) => void;
  searchTerm?: string;
}

const DealsTable: React.FC<DealsTableProps> = ({
  onEditDeal,
  onAddPayment,
  onVerifyPayment,
  searchTerm = "",
}) => {
<<<<<<< HEAD
  const roleConfig = useRoleConfig();
  
  // Use the same hook as salesperson table
=======
  const roleConfig = useRoleBasedColumns();

>>>>>>> 799176fc
  const {
    data: dealsResponse,
    isLoading,
    error,
  } = useDealsQuery({
    search: searchTerm,
    ordering: "-created_at",
  });
  
  // Debug logging
  console.log('🔍 [VERIFIER_DEALS_TABLE_DEBUG] ===== VERIFIER DEALS TABLE DEBUG =====');
  console.log('🔍 [VERIFIER_DEALS_TABLE_DEBUG] dealsResponse:', dealsResponse);
  console.log('🔍 [VERIFIER_DEALS_TABLE_DEBUG] isLoading:', isLoading);
  console.log('🔍 [VERIFIER_DEALS_TABLE_DEBUG] error:', error);
  console.log('🔍 [VERIFIER_DEALS_TABLE_DEBUG] dealsResponse?.data:', dealsResponse?.data);
  console.log('🔍 [VERIFIER_DEALS_TABLE_DEBUG] dealsResponse?.data?.length:', dealsResponse?.data?.length);
  console.log('🔍 [VERIFIER_DEALS_TABLE_DEBUG] dealsResponse?.pagination:', dealsResponse?.pagination);
  console.log('🔍 [VERIFIER_DEALS_TABLE_DEBUG] Raw response structure:', {
    hasResults: dealsResponse?.data && typeof dealsResponse.data === 'object' && 'results' in dealsResponse.data,
    isArray: Array.isArray(dealsResponse?.data),
    dataType: typeof dealsResponse?.data,
    keys: dealsResponse?.data ? Object.keys(dealsResponse.data) : 'No data'
  });
  console.log('🔍 [VERIFIER_DEALS_TABLE_DEBUG] ===========================================');
  
  // Handle the data structure like salesperson table
  const deals = useMemo(() => {
    if (Array.isArray(dealsResponse?.data)) {
      return dealsResponse.data;
    } else if (dealsResponse?.data && typeof dealsResponse.data === 'object' && 'results' in dealsResponse.data) {
      return (dealsResponse.data as { results: Deal[] }).results;
    }
    return [];
  }, [dealsResponse]);
  
  console.log('🔍 [VERIFIER_DEALS_TABLE_DEBUG] Final deals array length:', deals.length);
  
  const isError = !!error;

  // Expansion state management
  const [expandedRows, setExpandedRows] = useState<Record<string, boolean>>({});

  const toggleRowExpansion = (rowId: string) => {
    setExpandedRows(prev => ({
      ...prev,
      [rowId]: !prev[rowId]
    }));
  };

  // Expanded content renderer
  const renderExpandedContent = (row: any) => {
    const payments = row.original.payments || [];
    
    return (
      <div className="p-4 bg-gray-50 border-t">
        <h4 className="font-semibold text-gray-900 mb-3">Payment Details</h4>
        {payments.length === 0 ? (
          <p className="text-gray-500">No payments found for this deal</p>
        ) : (
          <div className="space-y-3">
            {payments.map((payment: Payment, index: number) => (
              <div key={payment.id} className="bg-white p-3 rounded-lg border">
                <div className="grid grid-cols-2 md:grid-cols-4 gap-4 text-sm">
                  <div>
                    <span className="font-medium text-gray-700">Amount:</span>
                    <div className="text-gray-900">${payment.received_amount}</div>
                  </div>
                  <div>
                    <span className="font-medium text-gray-700">Method:</span>
                    <div className="text-gray-900">{payment.payment_method || 'N/A'}</div>
                  </div>
                  <div>
                    <span className="font-medium text-gray-700">Status:</span>
                    <span className={cn(
                      "px-2 py-1 rounded-full text-xs font-medium",
                      payment.status === "verified" ? "bg-green-100 text-green-700" :
                      payment.status === "rejected" ? "bg-red-100 text-red-700" :
                      "bg-yellow-100 text-yellow-700"
                    )}>
                      {payment.status || row.original.verification_status}
                    </span>
                  </div>
                  <div>
                    <span className="font-medium text-gray-700">Date:</span>
                    <div className="text-gray-900">
                      {payment.payment_date ? format(new Date(payment.payment_date), "MMM d, yyyy") : 'N/A'}
                    </div>
                  </div>
                </div>
                {payment.payment_remarks && (
                  <div className="mt-2 pt-2 border-t">
                    <span className="font-medium text-gray-700">Remarks:</span>
                    <div className="text-gray-900 text-sm">{payment.payment_remarks}</div>
                  </div>
                )}
              </div>
            ))}
          </div>
        )}
      </div>
    );
  };

  const columns: ColumnDef<Deal>[] = useMemo(
    () => [
      {
        id: "deal_name",
        header: "Deal Name",
        accessorKey: "deal_name",
        cell: ({ row }) => (
          <span className="text-sm font-medium text-gray-900">
            {row.original.deal_name}
          </span>
        ),
      },
      {
        id: "client_name",
        header: "Client Name",
        accessorKey: "client_name",
        cell: ({ row }) => (
          <span className="text-sm text-gray-700">
            {row.original.client_name}
          </span>
        ),
      },
      {
        id: "pay_status",
        header: "Status",
        accessorKey: "pay_status",
        cell: ({ row }) => {
<<<<<<< HEAD
          const statusRaw = row.original.pay_status; // full_payment | partial_payment
          const statusLabel = statusRaw === "full_payment" ? "Full Pay" : "Partial Pay";
          const badgeClass =
            statusRaw === "full_payment"
              ? "bg-green-100 text-green-700"
              : "bg-yellow-100 text-yellow-700";
          return (
            <span className={`px-2 py-1 rounded-full text-xs font-medium ${badgeClass}`}>{
              statusLabel
            }</span>
          );
=======
          const status =
            row.original.pay_status === "full_payment"
              ? "Full Pay"
              : "Partial Pay";
          const getStatusColor = () => {
            switch (status.toLowerCase()) {
              case "full pay":
                return "bg-[#E6F7FF] text-[#16A34A] px-3 py-1 text-[12px] font-medium rounded-full";
              case "partial pay":
                return "bg-[#FFF7ED] text-[#EA580C] px-3 py-1 text-[12px] font-medium rounded-full";
              default:
                return "bg-gray-100 text-gray-600 px-3 py-1 text-[12px] font-medium rounded-full";
            }
          };
          return <span className={getStatusColor()}>{status}</span>;
>>>>>>> 799176fc
        },
      },
      {
        id: "remarks",
        header: "Remarks",
        accessorKey: "deal_remarks",
        cell: ({ row }) => (
<<<<<<< HEAD
          <span className="truncate max-w-[150px] block text-sm text-gray-700">
            {row.original.deal_remarks || "-"}
          </span>
=======
          <div className="text-[12px] text-gray-700 max-w-xs truncate">
            {row.original.deal_remarks || "N/A"}
          </div>
>>>>>>> 799176fc
        ),
      },
      {
        id: "deal_value",
        header: "Deal Value",
        accessorKey: "deal_value",
        cell: ({ row }) => {
          const value = row.original.deal_value;
          const numericValue = typeof value === 'number' ? value : parseFloat(String(value || '0'));
          const formattedValue = `रू ${numericValue.toLocaleString()}`;
          return (
            <span className="text-sm text-gray-900 font-medium">{formattedValue}</span>
          );
        },
      },
      {
        id: "deal_date",
        header: "Deal Date",
        accessorKey: "deal_date",
        cell: ({ row }) => (
          <span className="text-sm text-gray-700">
            {row.original.deal_date ? format(new Date(row.original.deal_date), "MMM d, yyyy") : "-"}
          </span>
        ),
      },
      {
        id: "payment",
        header: "Payment",
        cell: ({ row }) => {
<<<<<<< HEAD
          const payments = row.original.payments || [];
          const dealStatus = row.original.verification_status;
          
          // If no payments exist, show deal status
          if (payments.length === 0) {
            const statusColor = 
              dealStatus === "verified" ? "text-green-600" :
              dealStatus === "rejected" ? "text-red-600" : 
              "text-orange-500"; // pending = orange
            
            return (
              <div className="flex gap-1">
                <span className={`text-xs font-semibold ${statusColor}`}>
                  First
                </span>
              </div>
            );
          }
          
          // If payments exist, show them with proper status colors
=======
          const payments = row.original.payments;
          if (!payments || payments.length === 0) return "No Payments";

>>>>>>> 799176fc
          return (
            <div className="flex gap-1">
              {payments.slice(0, 2).map((p: Payment, idx: number) => {
                // Determine payment status - if payment has status, use it; otherwise use deal status
                const paymentStatus = p.status || dealStatus;
                const statusColor = 
                  paymentStatus === "verified" ? "text-green-600" :
                  paymentStatus === "rejected" ? "text-red-600" : 
                  "text-orange-500"; // pending = orange
                
                return (
<<<<<<< HEAD
                  <span
                    key={p.id}
                    className={cn(
                      "text-xs font-semibold",
                      statusColor
                    )}
                  >
                    {idx === 0 ? "First" : "Second"}
                  </span>
=======
                  <PaymentTooltip key={index} amount={`$${p.received_amount}`}>
                    <span
                      className={`inline-flex items-center px-2 py-1 rounded-full text-xs font-medium border ${badgeClass}`}
                    >
                      {`Pay ${index + 1}`}
                    </span>
                  </PaymentTooltip>
>>>>>>> 799176fc
                );
              })}
            </div>
          );
        },
      },
      {
        id: "pay_method",
        header: "Pay Method",
        cell: ({ row }) => {
          const payments = row.original.payments || [];
          
          // If no payments exist, show deal's payment method
          if (payments.length === 0) {
            const dealPaymentMethod = row.original.payment_method;
            return <span className="text-sm">{dealPaymentMethod || "-"}</span>;
          }
<<<<<<< HEAD
          
          // If payments exist, show first payment's method
          return <span className="text-sm">{payments[0]?.payment_method || "-"}</span>;
=======
          const methods = [...new Set(payments.map((p) => p.payment_method))];
          return (
            <div className="text-[12px] text-gray-700">
              {methods.join(", ")}
            </div>
          );
>>>>>>> 799176fc
        },
      },
      {
        id: "due_date",
        header: "Due Date",
        accessorKey: "due_date",
        cell: ({ row }) => (
          <span className="text-sm text-gray-700">
            {row.original.due_date ? format(new Date(row.original.due_date), "MMM d, yyyy") : "-"}
          </span>
        ),
      },
      {
        id: "version",
        header: "Version",
        cell: ({ row }) => (
          <span className="text-sm">
            {row.original.version === 'edited' ? "Edited" : "Original"}
          </span>
        ),
      },
<<<<<<< HEAD
      // Sales Person column - always show for verifier
      {
        id: "sales_person",
        header: "Sales Person",
        cell: ({ row }: any) => (
          <span className="text-sm">{row.original.created_by?.full_name || "-"}</span>
        ),
      },
=======
      // Conditionally include Sales Person column based on role
      ...(roleConfig.shouldShowSalesperson
        ? [
            {
              accessorKey: "created_by.full_name" as const,
              header: "Sales Person",
              cell: ({ row }: { row: { original: Deal } }) => (
                <div className="text-[12px] text-gray-700">
                  {row.original.created_by?.full_name || "N/A"}
                </div>
              ),
            },
          ]
        : []),
>>>>>>> 799176fc
      {
        id: "actions",
        header: "Actions",
        cell: ({ row }) => (
<<<<<<< HEAD
          <div className="flex gap-2">
            <Button
              size="icon"
              variant="outline"
              onClick={(e) => {
                e.stopPropagation();
                toggleRowExpansion(row.id);
              }}
              title={expandedRows[row.id] ? "Collapse" : "Expand"}
            >
              {expandedRows[row.id] ? (
                <ChevronDown className="h-4 w-4" />
              ) : (
                <ChevronRight className="h-4 w-4" />
              )}
            </Button>
            {roleConfig.allowedActions.includes('verify') && (
              <>
                <Button
                  size="icon"
                  variant="outline"
                  onClick={() => onVerifyPayment?.(row.original.id, row.original.payments?.[0]?.id || '', 'verified')}
                  className="text-green-600 hover:text-green-700"
                  title="Verify Payment"
                >
                  <Check className="h-4 w-4" />
                </Button>
                <Button
                  size="icon"
                  variant="outline"
                  onClick={() => onVerifyPayment?.(row.original.id, row.original.payments?.[0]?.id || '', 'rejected')}
                  className="text-red-600 hover:text-red-700"
=======
          <div className="flex items-center justify-center gap-1">
            {roleConfig.allowedActions.includes("verify") && (
              <>
                <button
                  onClick={() =>
                    onVerifyPayment?.(
                      row.original.id,
                      row.original.payments?.[0]?.id || "",
                      "verified"
                    )
                  }
                  className="w-6 h-6 rounded-full bg-[#22C55E] text-white flex items-center justify-center hover:bg-[#16A34A] transition-colors"
                  title="Verify Payment"
                >
                  <Check className="w-3 h-3" />
                </button>
                <button
                  onClick={() =>
                    onVerifyPayment?.(
                      row.original.id,
                      row.original.payments?.[0]?.id || "",
                      "rejected"
                    )
                  }
                  className="w-6 h-6 rounded-full bg-[#EF4444] text-white flex items-center justify-center hover:bg-[#DC2626] transition-colors"
>>>>>>> 799176fc
                  title="Reject Payment"
                >
                  <X className="h-4 w-4" />
                </Button>
              </>
            )}
          </div>
        ),
      },
    ],
<<<<<<< HEAD
    [onVerifyPayment, roleConfig.allowedActions, expandedRows]
=======
    [roleConfig, onVerifyPayment]
  );

  const nestedColumns: ColumnDef<Payment>[] = useMemo(
    () => [
      {
        accessorKey: "payment_date",
        header: "Payment Date",
        cell: ({ row }) => (
          <div className="text-[12px] text-gray-800">
            {format(new Date(row.original.payment_date), "MMM d, yyyy")}
          </div>
        ),
      },
      {
        accessorKey: "received_amount",
        header: "Amount",
        cell: ({ row }) => (
          <div className="text-[12px] text-gray-800">
            {row.original.received_amount}
          </div>
        ),
      },
      {
        accessorKey: "payment_method",
        header: "Method",
        cell: ({ row }) => (
          <div className="text-[12px] text-gray-800">
            {row.original.payment_method}
          </div>
        ),
      },
      {
        accessorKey: "status",
        header: "Status",
        cell: ({ row }) => {
          const status = row.original.status;
          const getStatusColor = () => {
            switch (status.toLowerCase()) {
              case "verified":
                return "bg-[#E6F7FF] text-[#16A34A] px-3 py-1 text-[12px] font-medium rounded-full";
              case "rejected":
                return "bg-[#FEF2F2] text-[#DC2626] px-3 py-1 text-[12px] font-medium rounded-full";
              case "pending":
                return "bg-[#FFF7ED] text-[#EA580C] px-3 py-1 text-[12px] font-medium rounded-full";
              default:
                return "bg-gray-100 text-gray-600 px-3 py-1 text-[12px] font-medium rounded-full";
            }
          };
          return <span className={getStatusColor()}>{status}</span>;
        },
      },
      {
        accessorKey: "verified_by.full_name",
        header: "Verified By",
        cell: ({ row }) => (
          <div className="text-[12px] text-gray-800">
            {row.original.verified_by
              ? row.original.verified_by.full_name
              : "N/A"}
          </div>
        ),
      },
      {
        accessorKey: "verification_remarks",
        header: "Verifier Remarks",
        cell: ({ row }) => (
          <div className="text-[12px] text-gray-800">
            {row.original.verification_remarks || "N/A"}
          </div>
        ),
      },
      {
        accessorKey: "receipt_file",
        header: "Receipt",
        cell: ({ row }) =>
          row.original.receipt_file ? (
            <a
              href={row.original.receipt_file}
              target="_blank"
              rel="noopener noreferrer"
              className="text-blue-600 hover:underline text-[12px]"
            >
              View
            </a>
          ) : (
            <div className="text-[12px] text-gray-800">N/A</div>
          ),
      },
      // Note: Verification actions handled separately in createNestedColumns
    ],
    []
  );

  // Helper to pass deal ID to nested payment actions
  const createNestedColumns = useCallback(
    (dealId: string): ColumnDef<Payment>[] => [
      ...nestedColumns.slice(0, -1), // Remove the last action column
      {
        id: "verification_actions",
        header: "Actions",
        cell: ({ row }) => (
          <div className="flex items-center justify-center gap-1">
            {row.original.status === "pending" && (
              <>
                <button
                  onClick={() =>
                    onVerifyPayment?.(dealId, row.original.id, "verified")
                  }
                  className="w-5 h-5 rounded-full bg-[#22C55E] text-white flex items-center justify-center hover:bg-[#16A34A] transition-colors"
                  title="Verify"
                >
                  <Check className="w-3 h-3" />
                </button>
                <button
                  onClick={() =>
                    onVerifyPayment?.(dealId, row.original.id, "rejected")
                  }
                  className="w-5 h-5 rounded-full bg-[#EF4444] text-white flex items-center justify-center hover:bg-[#DC2626] transition-colors"
                  title="Reject"
                >
                  <X className="w-3 h-3" />
                </button>
              </>
            )}
          </div>
        ),
      },
    ],
    [nestedColumns, onVerifyPayment]
  );

  const expandedContent = useCallback(
    (row: Row<Deal>) => (
      <div className="bg-gray-50 p-4">
        <UnifiedTable
          columns={createNestedColumns(row.original.id) as ColumnDef<unknown>[]}
          data={row.original.payments || []}
          config={{
            features: {
              pagination: false,
              sorting: false,
              filtering: false,
              selection: false,
              expansion: false,
              columnVisibility: false,
              globalSearch: false,
            },
            styling: {
              variant: "compact",
            },
          }}
        />
      </div>
    ),
    [createNestedColumns]
>>>>>>> 799176fc
  );

  // Get row className for styling
  const getRowClassName = (row: Row<Deal>) => {
<<<<<<< HEAD
    const payments = row.original.payments as Payment[] | undefined;
    const hasRejected = payments?.some((p) => p.status === "rejected");
    return hasRejected ? "bg-red-50" : "";
  };

=======
    const hasRejectedPayment = row.original.payments?.some(
      (p: Payment) => p.status === "rejected"
    );
    const hasPendingPayment = row.original.payments?.some(
      (p: Payment) => p.status === "pending"
    );

    if (hasRejectedPayment) {
      return "bg-red-50 hover:bg-red-100 transition-colors";
    }
    if (hasPendingPayment) {
      return "bg-yellow-50 hover:bg-yellow-100 transition-colors";
    }
    return "";
  };

  if (isLoading) {
    return <div className="p-4 text-center">Loading deals...</div>;
  }

  if (isError) {
    return (
      <div className="p-4 text-center text-red-500">
        Error fetching deals: {error.message}
      </div>
    );
  }

>>>>>>> 799176fc
  return (
    <UnifiedTable
      data={deals}
      columns={columns as any}
      loading={isLoading}
      error={isError ? "Failed to load deals" : undefined}
      expandedContent={renderExpandedContent}
      expandedRows={expandedRows}
      onExpandedRowsChange={setExpandedRows}
      getRowProps={(row) => ({
        className: getRowClassName(row as Row<Deal>),
      })}
      config={{
        styling: { variant: "figma" },
        features: {
          pagination: true,
          sorting: true,
          selection: false,
          export: false,
          refresh: false,
          columnVisibility: false,
          globalSearch: false,
          expansion: true,
        },
        pagination: {
          pageSize: 10,
          showSizeSelector: true,
          showInfo: true,
        },
        messages: {
          empty: "No deals found.",
          loading: "Loading deals...",
        },
      }}
    />
  );
};

export default DealsTable;<|MERGE_RESOLUTION|>--- conflicted
+++ resolved
@@ -12,12 +12,6 @@
 import { Button } from "@/components/ui/button";
 import { cn } from "@/lib/utils";
 
-<<<<<<< HEAD
-// Helper function to convert index to ordinal words
-const getOrdinalWord = (index: number): string => {
-  const ordinals = ["first", "second", "third", "fourth", "fifth", "sixth", "seventh", "eighth", "ninth", "tenth"];
-  return ordinals[index] || `${index + 1}th`;
-=======
 // Fetch deals function for verifier (gets deals that need verification)
 const fetchDeals = async (searchTerm: string): Promise<Deal[]> => {
       const response = await apiClient.get<Deal[]>("/deals/deals/", {
@@ -27,7 +21,6 @@
       ordering: "-created_at", // Sort by creation date descending to get newest first
     });
   return response.data || [];
->>>>>>> 799176fc
 };
 
 // Tooltip component for payment amounts
@@ -84,14 +77,8 @@
   onVerifyPayment,
   searchTerm = "",
 }) => {
-<<<<<<< HEAD
-  const roleConfig = useRoleConfig();
-  
-  // Use the same hook as salesperson table
-=======
   const roleConfig = useRoleBasedColumns();
 
->>>>>>> 799176fc
   const {
     data: dealsResponse,
     isLoading,
@@ -222,19 +209,6 @@
         header: "Status",
         accessorKey: "pay_status",
         cell: ({ row }) => {
-<<<<<<< HEAD
-          const statusRaw = row.original.pay_status; // full_payment | partial_payment
-          const statusLabel = statusRaw === "full_payment" ? "Full Pay" : "Partial Pay";
-          const badgeClass =
-            statusRaw === "full_payment"
-              ? "bg-green-100 text-green-700"
-              : "bg-yellow-100 text-yellow-700";
-          return (
-            <span className={`px-2 py-1 rounded-full text-xs font-medium ${badgeClass}`}>{
-              statusLabel
-            }</span>
-          );
-=======
           const status =
             row.original.pay_status === "full_payment"
               ? "Full Pay"
@@ -250,7 +224,6 @@
             }
           };
           return <span className={getStatusColor()}>{status}</span>;
->>>>>>> 799176fc
         },
       },
       {
@@ -258,15 +231,9 @@
         header: "Remarks",
         accessorKey: "deal_remarks",
         cell: ({ row }) => (
-<<<<<<< HEAD
-          <span className="truncate max-w-[150px] block text-sm text-gray-700">
-            {row.original.deal_remarks || "-"}
-          </span>
-=======
           <div className="text-[12px] text-gray-700 max-w-xs truncate">
             {row.original.deal_remarks || "N/A"}
           </div>
->>>>>>> 799176fc
         ),
       },
       {
@@ -296,32 +263,9 @@
         id: "payment",
         header: "Payment",
         cell: ({ row }) => {
-<<<<<<< HEAD
-          const payments = row.original.payments || [];
-          const dealStatus = row.original.verification_status;
-          
-          // If no payments exist, show deal status
-          if (payments.length === 0) {
-            const statusColor = 
-              dealStatus === "verified" ? "text-green-600" :
-              dealStatus === "rejected" ? "text-red-600" : 
-              "text-orange-500"; // pending = orange
-            
-            return (
-              <div className="flex gap-1">
-                <span className={`text-xs font-semibold ${statusColor}`}>
-                  First
-                </span>
-              </div>
-            );
-          }
-          
-          // If payments exist, show them with proper status colors
-=======
           const payments = row.original.payments;
           if (!payments || payments.length === 0) return "No Payments";
 
->>>>>>> 799176fc
           return (
             <div className="flex gap-1">
               {payments.slice(0, 2).map((p: Payment, idx: number) => {
@@ -333,17 +277,6 @@
                   "text-orange-500"; // pending = orange
                 
                 return (
-<<<<<<< HEAD
-                  <span
-                    key={p.id}
-                    className={cn(
-                      "text-xs font-semibold",
-                      statusColor
-                    )}
-                  >
-                    {idx === 0 ? "First" : "Second"}
-                  </span>
-=======
                   <PaymentTooltip key={index} amount={`$${p.received_amount}`}>
                     <span
                       className={`inline-flex items-center px-2 py-1 rounded-full text-xs font-medium border ${badgeClass}`}
@@ -351,7 +284,6 @@
                       {`Pay ${index + 1}`}
                     </span>
                   </PaymentTooltip>
->>>>>>> 799176fc
                 );
               })}
             </div>
@@ -369,18 +301,12 @@
             const dealPaymentMethod = row.original.payment_method;
             return <span className="text-sm">{dealPaymentMethod || "-"}</span>;
           }
-<<<<<<< HEAD
-          
-          // If payments exist, show first payment's method
-          return <span className="text-sm">{payments[0]?.payment_method || "-"}</span>;
-=======
           const methods = [...new Set(payments.map((p) => p.payment_method))];
           return (
             <div className="text-[12px] text-gray-700">
               {methods.join(", ")}
             </div>
           );
->>>>>>> 799176fc
         },
       },
       {
@@ -396,22 +322,21 @@
       {
         id: "version",
         header: "Version",
-        cell: ({ row }) => (
-          <span className="text-sm">
-            {row.original.version === 'edited' ? "Edited" : "Original"}
-          </span>
-        ),
-      },
-<<<<<<< HEAD
-      // Sales Person column - always show for verifier
-      {
-        id: "sales_person",
-        header: "Sales Person",
-        cell: ({ row }: any) => (
-          <span className="text-sm">{row.original.created_by?.full_name || "-"}</span>
-        ),
-      },
-=======
+        cell: ({ row }) => {
+          const versionText = row.original.version > 1 ? "Edited" : "Original";
+          return (
+            <span
+              className={`px-2 py-1 text-[12px] font-medium rounded ${
+                versionText === "Edited"
+                  ? "bg-blue-100 text-blue-700"
+                  : "bg-gray-100 text-gray-600"
+              }`}
+            >
+              {versionText}
+            </span>
+          );
+        },
+      },
       // Conditionally include Sales Person column based on role
       ...(roleConfig.shouldShowSalesperson
         ? [
@@ -426,45 +351,10 @@
             },
           ]
         : []),
->>>>>>> 799176fc
       {
         id: "actions",
         header: "Actions",
         cell: ({ row }) => (
-<<<<<<< HEAD
-          <div className="flex gap-2">
-            <Button
-              size="icon"
-              variant="outline"
-              onClick={(e) => {
-                e.stopPropagation();
-                toggleRowExpansion(row.id);
-              }}
-              title={expandedRows[row.id] ? "Collapse" : "Expand"}
-            >
-              {expandedRows[row.id] ? (
-                <ChevronDown className="h-4 w-4" />
-              ) : (
-                <ChevronRight className="h-4 w-4" />
-              )}
-            </Button>
-            {roleConfig.allowedActions.includes('verify') && (
-              <>
-                <Button
-                  size="icon"
-                  variant="outline"
-                  onClick={() => onVerifyPayment?.(row.original.id, row.original.payments?.[0]?.id || '', 'verified')}
-                  className="text-green-600 hover:text-green-700"
-                  title="Verify Payment"
-                >
-                  <Check className="h-4 w-4" />
-                </Button>
-                <Button
-                  size="icon"
-                  variant="outline"
-                  onClick={() => onVerifyPayment?.(row.original.id, row.original.payments?.[0]?.id || '', 'rejected')}
-                  className="text-red-600 hover:text-red-700"
-=======
           <div className="flex items-center justify-center gap-1">
             {roleConfig.allowedActions.includes("verify") && (
               <>
@@ -490,7 +380,6 @@
                     )
                   }
                   className="w-6 h-6 rounded-full bg-[#EF4444] text-white flex items-center justify-center hover:bg-[#DC2626] transition-colors"
->>>>>>> 799176fc
                   title="Reject Payment"
                 >
                   <X className="h-4 w-4" />
@@ -501,9 +390,6 @@
         ),
       },
     ],
-<<<<<<< HEAD
-    [onVerifyPayment, roleConfig.allowedActions, expandedRows]
-=======
     [roleConfig, onVerifyPayment]
   );
 
@@ -660,18 +546,10 @@
       </div>
     ),
     [createNestedColumns]
->>>>>>> 799176fc
   );
 
   // Get row className for styling
   const getRowClassName = (row: Row<Deal>) => {
-<<<<<<< HEAD
-    const payments = row.original.payments as Payment[] | undefined;
-    const hasRejected = payments?.some((p) => p.status === "rejected");
-    return hasRejected ? "bg-red-50" : "";
-  };
-
-=======
     const hasRejectedPayment = row.original.payments?.some(
       (p: Payment) => p.status === "rejected"
     );
@@ -700,7 +578,6 @@
     );
   }
 
->>>>>>> 799176fc
   return (
     <UnifiedTable
       data={deals}
