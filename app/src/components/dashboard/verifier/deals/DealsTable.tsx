--- conflicted
+++ resolved
@@ -1,15 +1,9 @@
 "use client";
 
 import React, { useMemo, useState, useCallback } from "react";
-<<<<<<< HEAD
-import { ColumnDef } from "@tanstack/react-table";
-import { Edit, ChevronDown, ChevronUp } from "lucide-react";
-import Image from "next/image";
-=======
 import { useQuery } from "@tanstack/react-query";
 import { ColumnDef, Row } from "@tanstack/react-table";
 import { Check, X } from "lucide-react";
->>>>>>> 62cac412
 import { format } from "date-fns";
 import { UnifiedTable } from "@/components/core";
 import ExpandButton from "@/components/dashboard/salesperson/deals/ExpandButton";
@@ -62,7 +56,6 @@
 
 PaymentTooltip.displayName = "PaymentTooltip";
 
-<<<<<<< HEAD
 // Parent table data structure
 interface MainUsers {
   id: string;
@@ -112,127 +105,183 @@
     "Sales Person": "Yubesh Koirala",
     isRejected: true, // This will make the row red (because second payment is rejected)
     nestedData: [
-=======
-interface DealsTableProps {
-  onEditDeal?: (dealId: string) => void;
-  onAddPayment?: (dealId: string) => void;
-  onVerifyPayment?: (dealId: string, paymentId: string, status: 'verified' | 'rejected') => void;
-  searchTerm?: string;
-}
-
-const DealsTable: React.FC<DealsTableProps> = ({
-  onEditDeal,
-  onAddPayment,
-  onVerifyPayment,
-  searchTerm = "",
-}) => {
-  const roleConfig = useRoleBasedColumns();
-  
-  const {
-    data: deals,
-    isLoading,
-    isError,
-    error,
-  } = useQuery<Deal[], Error>({
-    queryKey: ["deals", searchTerm],
-    queryFn: () => fetchDeals(searchTerm),
-  });
-
-  const columns: ColumnDef<Deal>[] = useMemo(
-    () => [
->>>>>>> 62cac412
-      {
-        id: "expander",
-        header: () => null,
-        cell: ({ row }) => (
-          <ExpandButton
-            isExpanded={row.getIsExpanded()}
-            onToggle={row.getToggleExpandedHandler()}
-          />
-        ),
-      },
-      {
-        accessorKey: "deal_name",
-        header: "Deal Name",
-        cell: ({ row }) => (
-          <div className="text-[12px] font-medium text-gray-900">
-            {row.original.deal_name}
-          </div>
-        ),
-      },
-      {
-        accessorKey: "client_name",
-        header: "Client Name",
-        cell: ({ row }) => (
-          <div className="text-[12px] text-gray-700">
-            {row.original.client_name}
-          </div>
-        ),
-      },
-      {
-        accessorKey: "pay_status",
-        header: "Pay Status",
-        cell: ({ row }) => {
-          const status = row.original.pay_status === 'full_payment' ? 'Full Pay' : 'Partial Pay';
-          const getStatusColor = () => {
-            switch (status.toLowerCase()) {
-              case "full pay":
-                return "bg-[#E6F7FF] text-[#16A34A] px-3 py-1 text-[12px] font-medium rounded-full";
-              case "partial pay":
-                return "bg-[#FFF7ED] text-[#EA580C] px-3 py-1 text-[12px] font-medium rounded-full";
-              default:
-                return "bg-gray-100 text-gray-600 px-3 py-1 text-[12px] font-medium rounded-full";
-            }
-          };
-          return <span className={getStatusColor()}>{status}</span>;
-        },
-      },
-      {
-        accessorKey: "deal_remarks",
-        header: "Remarks",
-        cell: ({ row }) => (
-          <div className="text-[12px] text-gray-700 max-w-xs truncate">
-            {row.original.deal_remarks || 'N/A'}
-          </div>
-        ),
-      },
-      {
-        accessorKey: "deal_value",
-        header: "Deal Value",
-        cell: ({ row }) => (
-          <div className="text-[12px] font-medium text-gray-900">
-            {row.original.deal_value}
-          </div>
-        ),
-      },
-      {
-        accessorKey: "deal_date",
-        header: "Deal Date",
-        cell: ({ row }) => (
-          <div className="text-[12px] text-gray-700">
-            {format(new Date(row.original.deal_date), "MMM d, yyyy")}
-          </div>
-        ),
-      },
-      {
-        accessorKey: "payments",
-        header: "Payment",
-        cell: ({ row }) => {
-          const payments = row.original.payments;
-          if (!payments || payments.length === 0) return "No Payments";
-          
-          return (
-            <div className="flex gap-1 flex-wrap">
-              {payments.map((p, index) => {
-                const isVerified = p.status === "verified";
-                const isPending = p.status === "pending";
-                const badgeClass = isVerified
-                  ? "bg-green-100 text-green-800 border-green-200"
-                  : isPending
-                  ? "bg-yellow-100 text-yellow-800 border-yellow-200"
-                  : "bg-red-100 text-red-800 border-red-200";
-
-<<<<<<< HEAD
+      {
+        id: "1-1",
+        Payment: 1,
+        "Payment Date": "Initial Proposal",
+        "Payment Created": "John Doe",
+        "Payment Value": 20240115,
+        "Payment Version": "High",
+        "Payment Status": "Verified",
+        "Receipt Link": "PA-16659",
+        "Verified By": "Verifier A",
+        Remarks: "Test project",
+        "Verification Remarks": "Payment verified successfully",
+      },
+      {
+        id: "1-2",
+        Payment: 2,
+        "Payment Date": "Second Payment",
+        "Payment Created": "John Doe",
+        "Payment Value": 20240120,
+        "Payment Version": "High",
+        "Payment Status": "Rejected",
+        "Receipt Link": "PA-16660",
+        "Verified By": "Verifier B",
+        Remarks: "Second payment",
+        "Verification Remarks":
+          "Payment rejected due to insufficient documentation",
+      },
+    ],
+  },
+  {
+    id: "2",
+    "Deal Name": "Deal 324",
+    "Client Name": "Ram Dhakal",
+    "Pay Status": "Full Pay",
+    Remarks: "Lorem Ipsum G...",
+    "Deal Value": "$10,00,000",
+    "Deal Date": "Sep 05, 2026",
+    Payment: "First:verified", // Only first payment, verified
+    "Pay Method": "E-Cheque",
+    "Due Date": "Sep 05, 2026",
+    Version: "Original",
+    "Sales Person": "Kushal Shrestha",
+    isRejected: false, // No rejected payments
+    nestedData: [
+      {
+        id: "2-1",
+        Payment: 1,
+        "Payment Date": "Initial Proposal",
+        "Payment Created": "Jane Smith",
+        "Payment Value": 10000000,
+        "Payment Version": "High",
+        "Payment Status": "Verified",
+        "Receipt Link": "PA-16661",
+        "Verified By": "Verifier A",
+        Remarks: "Full payment completed",
+        "Verification Remarks": "Payment verified successfully",
+      },
+    ],
+  },
+  {
+    id: "3",
+    "Deal Name": "Deal 911",
+    "Client Name": "Sita Kharel",
+    "Pay Status": "Partial Pay",
+    Remarks: "Lorem Ipsum G...",
+    "Deal Value": "$10,00,000",
+    "Deal Date": "Sep 05, 2026",
+    Payment: "First:verified Second:rejected", // First verified, second rejected
+    "Pay Method": "Bank Transfer",
+    "Due Date": "Sep 05, 2026",
+    Version: "Original",
+    "Sales Person": "Kumar Raj Archarya",
+    isRejected: true, // Second payment rejected
+    nestedData: [
+      {
+        id: "3-1",
+        Payment: 1,
+        "Payment Date": "Initial Payment",
+        "Payment Created": "Kumar Raj",
+        "Payment Value": 5000000,
+        "Payment Version": "Medium",
+        "Payment Status": "Verified",
+        "Receipt Link": "PA-16662",
+        "Verified By": "Verifier A",
+        Remarks: "First installment",
+        "Verification Remarks": "Payment verified successfully",
+      },
+      {
+        id: "3-2",
+        Payment: 2,
+        "Payment Date": "Second Payment",
+        "Payment Created": "Kumar Raj",
+        "Payment Value": 5000000,
+        "Payment Version": "Medium",
+        "Payment Status": "Rejected",
+        "Receipt Link": "PA-16663",
+        "Verified By": "Verifier B",
+        Remarks: "Second installment",
+        "Verification Remarks": "Payment rejected - bank details mismatch",
+      },
+    ],
+  },
+  {
+    id: "4",
+    "Deal Name": "Deal No. 1",
+    "Client Name": "Reewaz Bhetwal",
+    "Pay Status": "Partial Pay",
+    Remarks: "Lorem Ipsum G...",
+    "Deal Value": "$10,00,000",
+    "Deal Date": "Sep 05, 2026",
+    Payment: "First:verified", // Only first payment, verified
+    "Pay Method": "QR Payment",
+    "Due Date": "Sep 05, 2026",
+    Version: "Original",
+    "Sales Person": "Kushal Shrestha",
+    isRejected: false, // No rejected payments
+    nestedData: [
+      {
+        id: "4-1",
+        Payment: 1,
+        "Payment Date": "Initial Payment",
+        "Payment Created": "Reewaz B",
+        "Payment Value": 3000000,
+        "Payment Version": "Low",
+        "Payment Status": "Verified",
+        "Receipt Link": "PA-16664",
+        "Verified By": "Verifier A",
+        Remarks: "QR payment received",
+        "Verification Remarks": "Payment verified successfully",
+      },
+    ],
+  },
+  {
+    id: "5",
+    "Deal Name": "Deal 123",
+    "Client Name": "Ram Dhakal",
+    "Pay Status": "Partial Pay",
+    Remarks: "Lorem Ipsum G...",
+    "Deal Value": "$10,00,000",
+    "Deal Date": "Sep 05, 2026",
+    Payment: "First:verified Second:rejected", // Mixed status
+    "Pay Method": "Cash On Hand",
+    "Due Date": "Sep 05, 2026",
+    Version: "Original",
+    "Sales Person": "Yubesh Koirala",
+    isRejected: true, // Second payment rejected
+    nestedData: [
+      {
+        id: "5-1",
+        Payment: 1,
+        "Payment Date": "Cash Payment",
+        "Payment Created": "Yubesh K",
+        "Payment Value": 4000000,
+        "Payment Version": "Medium",
+        "Payment Status": "Verified",
+        "Receipt Link": "PA-16665",
+        "Verified By": "Verifier A",
+        Remarks: "Cash payment",
+        "Verification Remarks": "Cash payment verified",
+      },
+      {
+        id: "5-2",
+        Payment: 2,
+        "Payment Date": "Second Cash Payment",
+        "Payment Created": "Yubesh K",
+        "Payment Value": 6000000,
+        "Payment Version": "High",
+        "Payment Status": "Rejected",
+        "Receipt Link": "PA-16666",
+        "Verified By": "Verifier B",
+        Remarks: "Second cash payment",
+        "Verification Remarks": "Payment rejected - amount mismatch",
+      },
+    ],
+  },
+];
+
 // Nested table columns
 const NestedDealColumns = [
   {
@@ -336,77 +385,123 @@
 ] as any;
 
 interface DealsTableProps {
+  onEditDeal?: (dealId: string) => void;
+  onAddPayment?: (dealId: string) => void;
+  onVerifyPayment?: (dealId: string, paymentId: string, status: 'verified' | 'rejected') => void;
   searchTerm?: string;
 }
 
 const DealsTable: React.FC<DealsTableProps> = ({
+  onEditDeal,
+  onAddPayment,
+  onVerifyPayment,
   searchTerm = "",
 }) => {
-  const [expandedRows, setExpandedRows] = useState<Record<string, boolean>>({});
-
-  // Filter data based on search term
-  const filteredData = useMemo(() => {
-    if (!searchTerm.trim()) return Mainusers;
-
-    const searchLower = searchTerm.toLowerCase();
-    return Mainusers.filter(
-      (deal) =>
-        deal["Deal Name"].toLowerCase().includes(searchLower) ||
-        deal["Client Name"].toLowerCase().includes(searchLower) ||
-        deal["Pay Status"].toLowerCase().includes(searchLower) ||
-        deal["Pay Method"].toLowerCase().includes(searchLower) ||
-        deal["Sales Person"].toLowerCase().includes(searchLower) ||
-        deal.Version.toLowerCase().includes(searchLower)
-    );
-  }, [searchTerm]);
-
-  // Parent table column configuration
-  const columns = useMemo(
-    () =>
-      [
-        {
-          accessorKey: "Deal Name",
-          header: "Deal Name",
-          cell: ({ row }: any) => (
-            <div className="text-[12px] font-medium text-gray-900">
-              {row.getValue("Deal Name")}
-            </div>
-          ),
+  const roleConfig = useRoleBasedColumns();
+  
+  const {
+    data: deals,
+    isLoading,
+    isError,
+    error,
+  } = useQuery<Deal[], Error>({
+    queryKey: ["deals", searchTerm],
+    queryFn: () => fetchDeals(searchTerm),
+  });
+
+  const columns: ColumnDef<Deal>[] = useMemo(
+    () => [
+      {
+        id: "expander",
+        header: () => null,
+        cell: ({ row }) => (
+          <ExpandButton
+            isExpanded={row.getIsExpanded()}
+            onToggle={row.getToggleExpandedHandler()}
+          />
+        ),
+      },
+      {
+        accessorKey: "deal_name",
+        header: "Deal Name",
+        cell: ({ row }) => (
+          <div className="text-[12px] font-medium text-gray-900">
+            {row.original.deal_name}
+          </div>
+        ),
+      },
+      {
+        accessorKey: "client_name",
+        header: "Client Name",
+        cell: ({ row }) => (
+          <div className="text-[12px] text-gray-700">
+            {row.original.client_name}
+          </div>
+        ),
+      },
+      {
+        accessorKey: "pay_status",
+        header: "Pay Status",
+        cell: ({ row }) => {
+          const status = row.original.pay_status === 'full_payment' ? 'Full Pay' : 'Partial Pay';
+          const getStatusColor = () => {
+            switch (status.toLowerCase()) {
+              case "full pay":
+                return "bg-[#E6F7FF] text-[#16A34A] px-3 py-1 text-[12px] font-medium rounded-full";
+              case "partial pay":
+                return "bg-[#FFF7ED] text-[#EA580C] px-3 py-1 text-[12px] font-medium rounded-full";
+              default:
+                return "bg-gray-100 text-gray-600 px-3 py-1 text-[12px] font-medium rounded-full";
+            }
+          };
+          return <span className={getStatusColor()}>{status}</span>;
         },
-        {
-          accessorKey: "Client Name",
-          header: "Client Name",
-          cell: ({ row }: any) => (
-            <div className="text-[12px] text-gray-700">
-              {row.getValue("Client Name")}
-            </div>
-          ),
-        },
-        {
-          accessorKey: "Pay Status",
-          header: "Pay Status",
-          cell: ({ row }: any) => {
-            const status = row.getValue("Pay Status") as string;
-            const getStatusColor = () => {
-              switch (status.toLowerCase()) {
-                case "full pay":
-                  return "bg-[#E6F7FF] text-[#16A34A] px-3 py-1 text-[12px] font-medium rounded-full";
-                case "partial pay":
-                  return "bg-[#FFF7ED] text-[#EA580C] px-3 py-1 text-[12px] font-medium rounded-full";
-                default:
-                  return "bg-gray-100 text-gray-600 px-3 py-1 text-[12px] font-medium rounded-full";
-              }
-            };
-            return <span className={getStatusColor()}>{status}</span>;
-          },
-        },
-        {
-          accessorKey: "Remarks",
-          header: "Remarks",
-          cell: ({ row }: any) => (
-            <div className="text-[12px] text-gray-700 max-w-xs truncate">
-              {row.getValue("Remarks")}
-=======
+      },
+      {
+        accessorKey: "deal_remarks",
+        header: "Remarks",
+        cell: ({ row }) => (
+          <div className="text-[12px] text-gray-700 max-w-xs truncate">
+            {row.original.deal_remarks || 'N/A'}
+          </div>
+        ),
+      },
+      {
+        accessorKey: "deal_value",
+        header: "Deal Value",
+        cell: ({ row }) => (
+          <div className="text-[12px] font-medium text-gray-900">
+            {row.original.deal_value}
+          </div>
+        ),
+      },
+      {
+        accessorKey: "deal_date",
+        header: "Deal Date",
+        cell: ({ row }) => (
+          <div className="text-[12px] text-gray-700">
+            {format(new Date(row.original.deal_date), "MMM d, yyyy")}
+          </div>
+        ),
+      },
+      {
+        accessorKey: "payments",
+        header: "Payment",
+        cell: ({ row }) => {
+          const payments = row.original.payments;
+          if (!payments || payments.length === 0) return "No Payments";
+          
+          return (
+            <div className="flex gap-1 flex-wrap">
+              {payments.map((p, index) => {
+                const isVerified = p.status === "verified";
+                const isPending = p.status === "pending";
+                const badgeClass = isVerified
+                  ? "bg-green-100 text-green-800 border-green-200"
+                  : isPending
+                  ? "bg-yellow-100 text-yellow-800 border-yellow-200"
+                  : "bg-red-100 text-red-800 border-red-200";
+
                 return (
                   <PaymentTooltip key={index} amount={`$${p.received_amount}`}>
                     <span className={`inline-flex items-center px-2 py-1 rounded-full text-xs font-medium border ${badgeClass}`}>
@@ -415,7 +510,6 @@
                   </PaymentTooltip>
                 );
               })}
->>>>>>> 62cac412
             </div>
           );
         },
@@ -458,118 +552,6 @@
             </span>
           );
         },
-<<<<<<< HEAD
-        {
-          accessorKey: "Payment",
-          header: "Payment",
-          cell: ({ row }: any) => {
-            const payment = row.getValue("Payment") as string;
-            const deal = row.original;
-            if (!payment) return null;
-
-            // Parse payment string like "First:verified Second:rejected"
-            const payments = payment.split(" ");
-
-            return (
-              <div className="flex gap-1 flex-wrap">
-                {payments.map((paymentInfo, index) => {
-                  const [paymentType, status] = paymentInfo.split(":");
-
-                  // Determine color based on status
-                  const isVerified = status === "verified";
-                  const badgeClass = isVerified
-                    ? "bg-green-100 text-green-800 border-green-200" // Green for verified
-                    : "bg-red-100 text-red-800 border-red-200"; // Red for rejected
-
-                  // Get payment amount from nested data
-                  const paymentData = deal.nestedData?.find(
-                    (nested: any) => nested.Payment === index + 1
-                  );
-                  const paymentAmount = paymentData
-                    ? `$${(
-                        paymentData["Payment Value"] / 100
-                      ).toLocaleString()}`
-                    : "N/A";
-
-                  // Show tooltip for all payments (both verified and rejected)
-                  return (
-                    <PaymentTooltip key={index} amount={paymentAmount}>
-                      <span
-                        className={`inline-flex items-center px-2 py-1 rounded-full text-xs font-medium border ${badgeClass}`}
-                      >
-                        {paymentType}
-                      </span>
-                    </PaymentTooltip>
-                  );
-                })}
-              </div>
-            );
-          },
-        },
-        {
-          accessorKey: "Pay Method",
-          header: "Pay Method",
-          cell: ({ row }: any) => (
-            <div className="text-[12px] text-gray-700">
-              {row.getValue("Pay Method")}
-            </div>
-          ),
-        },
-        {
-          accessorKey: "Due Date",
-          header: "Due Date",
-          cell: ({ row }: any) => (
-            <div className="text-[12px] text-gray-700">
-              {row.getValue("Due Date")}
-            </div>
-          ),
-        },
-        {
-          accessorKey: "Version",
-          header: "Version",
-          cell: ({ row }: any) => {
-            const version = row.getValue("Version") as string;
-            return (
-              <span
-                className={`px-2 py-1 text-[12px] font-medium rounded ${
-                  version.toLowerCase() === "edited"
-                    ? "bg-blue-100 text-blue-700"
-                    : "bg-gray-100 text-gray-600"
-                }`}
-              >
-                {version}
-              </span>
-            );
-          },
-        },
-        {
-          accessorKey: "Sales Person",
-          header: "Sales Person",
-          cell: ({ row }: any) => (
-            <div className="text-[12px] text-gray-700">
-              {row.getValue("Sales Person")}
-            </div>
-          ),
-        },
-        {
-          id: "actions",
-          header: "Actions",
-          cell: ({ row }: any) => (
-            <div className="flex items-center justify-center gap-2">
-              <ExpandButton
-                isExpanded={expandedRows[row.index] || false}
-                onToggle={() => {
-                  const newExpanded = { ...expandedRows };
-                  newExpanded[row.index] = !newExpanded[row.index];
-                  setExpandedRows(newExpanded);
-                }}
-              />
-            </div>
-          ),
-        },
-      ] as any,
-    [expandedRows]
-=======
       },
       // Conditionally include Sales Person column based on role
       ...(roleConfig.shouldShowSalesperson ? [{
@@ -694,7 +676,6 @@
       // Note: Verification actions handled separately in createNestedColumns
     ],
     []
->>>>>>> 62cac412
   );
 
   // Helper to pass deal ID to nested payment actions
