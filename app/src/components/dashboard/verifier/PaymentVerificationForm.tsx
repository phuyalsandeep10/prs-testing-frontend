"use client";

import React, { useState, useEffect } from "react";
import { useForm } from "react-hook-form";
import { zodResolver } from "@hookform/resolvers/zod";
import { z } from "zod";
import SelectField from "@/components/ui/clientForm/SelectField";
import TextAreaField from "@/components/ui/clientForm/TextAreaField";
import Button from "@/components/ui/clientForm/Button";
import InputField from "@/components/ui/clientForm/InputField";
import { useUpdatePaymentStatus } from "@/hooks/api";

const createSchema = (action: "verify" | "deny" | "refund") =>
  z.object({
    dealId: z.string().min(1, "Deal ID is required"),
    clientName: z.string().min(1, "Client Name is required"),
    dealName: z.string().min(1, "Deal Name is required"),
    payMethod: z.string().min(1, "Pay Method is required"),
    paymentReceiptLink: z.string().optional(),
    paymentValue: z.string().min(1, "Payment Value is required"),
    chequeNumber: z.string().optional(),
    paymentDate: z.string().min(1, "Payment Date is required"),
    requestedBy: z.string().min(1, "Requested By is required"),
    salesPersonRemarks: z.string().optional(),
    uploadInvoice:
      action === "verify" || action === "refund"
        ? z
            .instanceof(FileList)
            .refine(
              (files) =>
                files &&
                files.length > 0 &&
                typeof files[0].name === "string" &&
                files[0].name.toLowerCase().endsWith(".pdf"),
              { message: "Only PDF files are allowed" }
            )
        : z.instanceof(FileList).optional(),
    amountInInvoice:
      action === "verify" || action === "refund" || action === "deny"
        ? z.string().min(1, { message: "Amount in Invoice is required" })
        : z.string().optional(),
    refundReason:
      action === "deny"
        ? z.string().min(1, { message: "Rejection Reason is required" })
        : z.string().optional(),
    verifierRemarks: z
      .string()
      .min(1, { message: "Verifier Remarks is required" }),
  });

type PaymentVerificationData = z.infer<ReturnType<typeof createSchema>>;

interface PaymentVerificationFormProps {
  mode?: "verification" | "view" | "edit";
  paymentId?: string | number;
  invoiceData?: any;
  onSave?: (data: PaymentVerificationData) => void;
  onCancel?: () => void;
}

function getErrorMessage(error: any): string | null {
  if (!error) return null;
  if (typeof error === "string") return error;
  if (typeof error === "object" && "message" in error) {
    if (typeof error.message === "string") return error.message;
    return getErrorMessage(error.message);
  }
  return null;
}

<<<<<<< HEAD
const isValidActivityLog = (
  log: any
): log is { id: number; message: string; timestamp: string } =>
  typeof log === "object" &&
  log !== null &&
  typeof log.id === "number" &&
  typeof log.message === "string" &&
  typeof log.timestamp === "string";
=======
// Using standardized hooks - no manual API functions needed
>>>>>>> b71ac268

const PaymentVerificationForm: React.FC<PaymentVerificationFormProps> = ({
  mode = "verification",
  invoiceData,
  paymentId,
  onSave,
  onCancel,
}) => {
  const [activityLogs, setActivityLogs] = useState<
    Array<{ id: number; message: string; timestamp: string }>
  >([]);
  const [isSubmitting, setIsSubmitting] = useState(false);
  const [currentAction, setCurrentAction] = useState<
    "verify" | "deny" | "refund"
  >("verify");
  const [errorMessages, setErrorMessages] = useState<string[]>([]);

  const {
    register,
    formState: { errors },
    reset,
    watch,
    getValues,
    trigger,
    setError,
    clearErrors,
  } = useForm<PaymentVerificationData>({
    resolver: zodResolver(createSchema(currentAction)),
    mode: "onSubmit",
  });

<<<<<<< HEAD
  useEffect(() => {
    if (paymentId) {
      fetchPaymentData();
    }
  }, [paymentId]);

  const apiUrl = process.env.NEXT_PUBLIC_API_URL;
  if (!apiUrl) {
    console.error("NEXT_PUBLIC_API_URL is not defined");
  }

  const fetchPaymentData = async () => {
    if (!paymentId || !apiUrl) return;

    try {
      const token = localStorage.getItem("authToken");
      if (!token) {
        throw new Error("No authentication token found");
      }

      console.log("Fetching payment data for ID:", paymentId);
      const res = await fetch(
        `${apiUrl}/verifier/verifier-form/${paymentId}/`,
        {
          method: "GET",
          headers: {
            "Content-Type": "application/json",
            Authorization: `Token ${token}`,
          },
        }
      );

      if (!res.ok) {
        const errorText = await res.text();
        console.error("Backend Error:", errorText);
        if (res.status === 401) {
          throw new Error("Unauthorized: Invalid or expired token");
        }
        if (res.status === 404) {
          throw new Error(
            "Payment not found: Verify the endpoint or payment ID"
          );
        }
        throw new Error(
          `Failed to fetch payment details: ${res.status} ${res.statusText}`
        );
      }

      const contentType = res.headers.get("Content-Type");
      if (!contentType || !contentType.includes("application/json")) {
        throw new Error("Unexpected response format: Expected JSON");
      }

      const data = await res.json();
      console.log("Fetched data:", data);

      const activityLogs = Array.isArray(data.deal?.activity_logs)
        ? data.deal.activity_logs.filter(isValidActivityLog)
        : [];
      setActivityLogs(activityLogs);

      const deal = data?.deal;
      const payment = data?.payment;

      reset({
        dealId: deal?.deal_id || "",
        clientName: deal?.client?.client_name || "",
        dealName: deal?.deal_name || "",
        payMethod: deal?.payment_method || "",
        paymentReceiptLink: payment?.receipt_file || "",
        chequeNumber: payment?.cheque_number || "",
        paymentDate: payment?.payment_date || "",
        requestedBy: deal?.created_by?.username || "",
        salesPersonRemarks: deal?.deal_remarks || "",
        uploadInvoice: undefined,
        paymentValue: payment?.received_amount || "",
        amountInInvoice: "",
        refundReason: "",
        verifierRemarks: "",
      });
    } catch (error) {
      console.error("Failed to fetch payment details:", error);
    }
  };

  const submitPaymentVerification = async (
    data: PaymentVerificationData & {
      paymentId: string;
      invoiceStatus: "verified" | "denied" | "refunded";
    }
  ) => {
    if (!apiUrl) {
      throw new Error("API URL is not defined");
    }
    const token = localStorage.getItem("authToken");
    if (!token) {
      throw new Error("No authentication token found");
    }

    const formData = new FormData();
    formData.append("payment_id", data.paymentId);
    formData.append("invoice_status", data.invoiceStatus);
    if (data.uploadInvoice && data.uploadInvoice.length > 0) {
      formData.append("invoice_file", data.uploadInvoice[0]);
    }
    if (data.amountInInvoice) {
      formData.append("amount_in_invoice", data.amountInInvoice);
    }
    if (data.refundReason) {
      formData.append("failure_reasons", data.refundReason);
    }
    if (data.verifierRemarks) {
      formData.append("verifier_remarks", data.verifierRemarks);
    }

    const endpoint = `${apiUrl}/verifier/verifier-form/${data.paymentId}/`;
    const res = await fetch(endpoint, {
      method: "POST",
      headers: {
        Authorization: `Token ${token}`,
      },
      body: formData,
    });

    if (!res.ok) {
      const errorText = await res.text();
      if (res.status === 404) {
        throw new Error(
          `Endpoint not found: Verify the URL ${endpoint} or check if paymentId ${data.paymentId} is valid`
        );
      }
      throw new Error(`Submission failed: ${res.status} ${errorText}`);
    }

    return await res.json();
  };

  const mutation = useMutation<
    any,
    Error,
    PaymentVerificationData & {
      paymentId: string;
      invoiceStatus: "verified" | "denied" | "refunded";
    }
  >({
    mutationFn: submitPaymentVerification,
    onSuccess: (response) => {
      console.log(response.message);
      reset();
      setErrorMessages([]);
      if (onSave) {
        onSave(mutation.variables);
=======
  // Use standardized hook for payment verification
  const updatePaymentStatusMutation = useUpdatePaymentStatus();

  const onSubmit = async (data: PaymentVerificationData) => {
    try {
      // Extract payment ID from the deal ID or use a provided payment ID
      const paymentId = invoiceId || data.dealId;
      
      await updatePaymentStatusMutation.mutateAsync({
        paymentId,
        status: validationMode === "verify" ? "verified" : "rejected",
        notes: data.verifierRemarks,
      });
      
      console.log("Payment verification submitted successfully");
      reset();
      
      if (onSave) {
        onSave(data);
>>>>>>> b71ac268
      }
    } catch (error) {
      console.error("Submission failed:", error);
<<<<<<< HEAD
    },
  });

  const validateFormForAction = async (
    action: "verify" | "deny" | "refund"
  ) => {
    setCurrentAction(action);
    const data = getValues();
    const schema = createSchema(action);

    try {
      await schema.parseAsync(data);
      setErrorMessages([]);
      return true;
    } catch (error) {
      if (error instanceof z.ZodError) {
        clearErrors();
        const uniqueErrors = new Set<string>();

        error.errors.forEach((err) => {
          if (err.message) {
            uniqueErrors.add(err.message);
            const path = err.path[0] as keyof PaymentVerificationData;
            setError(path, { message: err.message });
          }
        });

        setErrorMessages(Array.from(uniqueErrors));
        await trigger();
        return false;
      }
      return false;
=======
>>>>>>> b71ac268
    }
  };

  const onVerifySubmit = async () => {
    if (mode === "view") return;

    setIsSubmitting(true);
    const actionType = mode === "edit" ? "refund" : "verify";
    await validateFormForAction(actionType);

    try {
      const isValid = await validateFormForAction(actionType);

      if (!isValid) {
        setIsSubmitting(false);
        return;
      }

      const data = getValues();
      console.log("Verify form data:", data);

      if (!paymentId) {
        throw new Error("Payment ID is required");
      }

      await mutation.mutateAsync({
        ...data,
        paymentId: String(paymentId),
        invoiceStatus: mode === "edit" ? "refunded" : "verified",
      });
    } catch (error) {
      console.error(
        `${mode === "edit" ? "Refund" : "Verification"} failed:`,
        error
      );
    } finally {
      setIsSubmitting(false);
    }
  };

  const onDenySubmit = async () => {
    if (mode === "view") return;

    setIsSubmitting(true);
    await validateFormForAction("deny");

    try {
      const isValid = await validateFormForAction("deny");

      if (!isValid) {
        setIsSubmitting(false);
        return;
      }

      const data = getValues();
      console.log("Deny form data:", data);

      if (!paymentId) {
        throw new Error("Payment ID is required");
      }

      await mutation.mutateAsync({
        ...data,
        paymentId: String(paymentId),
        invoiceStatus: "denied",
      });
    } catch (error) {
      console.error("Denial failed:", error);
    } finally {
      setIsSubmitting(false);
    }
  };

  const handleClear = () => {
    if (mode === "view") return;
    reset();
    setErrorMessages([]);
    if (onCancel) {
      onCancel();
    }
  };

  const verificationLabelClass =
    "block text-[13px] font-semibold whitespace-nowrap text-black";
  const verificationInputClass =
    "border border-[#C3C3CB] shadow-none focus:outline-none focus:border-[#C3C3CB] focus:ring-0";
  const verificationWrapperClass = "mb-4";

  const uploadInvoiceErrorMsg = getErrorMessage(errors.uploadInvoice);

  const isViewMode = mode === "view";

  return (
    <form className="h-full w-full flex flex-col overflow-hidden">
      <div className="flex-1 p-6 overflow-auto">
        <div className="flex flex-col gap-6 lg:gap-1 lg:flex-row lg:mt-3">
          <div className="div1 w-full flex-1">
            <div className="flex flex-col sm:flex-row gap-4 lg:flex-row lg:gap-6 mb-2">
              <div className="w-full lg:w-[133px]">
                <InputField
                  id="dealId"
                  label="Deal ID"
                  required
                  registration={register("dealId")}
                  placeholder="DLID3421"
                  width="w-full"
                  height="h-[48px]"
                  labelClassName={verificationLabelClass}
                  inputClassName={verificationInputClass}
                  wrapperClassName={verificationWrapperClass}
                  readOnly
                />
              </div>

              <div className="w-full lg:w-[240px]">
                <InputField
                  id="clientName"
                  label="Client Name"
                  required
                  registration={register("clientName")}
                  placeholder="Enter Client Name"
                  width="w-full"
                  height="h-[48px]"
                  labelClassName={verificationLabelClass}
                  inputClassName={verificationInputClass}
                  wrapperClassName={verificationWrapperClass}
                  readOnly
                />
              </div>
            </div>

            <div className="flex flex-col sm:flex-row gap-4 lg:flex-row lg:gap-5 pb-1">
              <div className="w-full lg:w-[133px]">
                <SelectField
                  id="payMethod"
                  label="Pay Method"
                  required
                  registration={register("payMethod")}
                  placeholder="Select method"
                  width="w-full"
                  height="h-[48px]"
                  labelClassName={verificationLabelClass}
                  selectClassName={verificationInputClass}
                  wrapperClassName={verificationWrapperClass}
                  disabled
                  options={[
                    { value: "Full Pay", label: "Full Pay" },
                    { value: "Partial Pay", label: "Partial Pay" },
                    { value: "Installment", label: "Installment" },
                  ]}
                />
              </div>

              <div className="w-full lg:w-[240px]">
                <InputField
                  id="paymentReceiptLink"
                  label="Payment Receipt Link"
                  required
                  registration={register("paymentReceiptLink")}
                  placeholder="Receipt.pdf"
                  width="w-full"
                  height="h-[48px]"
                  labelClassName={verificationLabelClass}
                  inputClassName={verificationInputClass}
                  wrapperClassName={verificationWrapperClass}
                  readOnly
                />
              </div>
            </div>

            <div>
              <div className="col-span-1">
                <InputField
                  id="chequeNumber"
                  label="Cheque Number"
                  registration={register("chequeNumber")}
                  placeholder="1967 0889 2002 ****"
                  width="w-full"
                  height="h-[48px]"
                  labelClassName={verificationLabelClass}
                  inputClassName={verificationInputClass}
                  wrapperClassName={verificationWrapperClass}
                  readOnly
                />
              </div>
            </div>

            <div className="grid grid-cols-1 sm:grid-cols-2 lg:grid-cols-2 gap-4 lg:gap-5">
              <div className="col-span-1">
                <InputField
                  id="paymentDate"
                  label="Payment Date"
                  required
                  registration={register("paymentDate")}
                  placeholder="19 - 08 - 2002"
                  width="w-full"
                  height="h-[48px]"
                  labelClassName={verificationLabelClass}
                  inputClassName={verificationInputClass}
                  wrapperClassName={verificationWrapperClass}
                  readOnly
                />
              </div>

              <div className="col-span-1">
                <InputField
                  id="requestedBy"
                  label="Requested By"
                  required
                  registration={register("requestedBy")}
                  placeholder="Abinash Tiwari"
                  width="w-full"
                  height="h-[48px]"
                  labelClassName={verificationLabelClass}
                  inputClassName={verificationInputClass}
                  wrapperClassName={verificationWrapperClass}
                  readOnly
                />
              </div>

              <div className="col-span-1 sm:col-span-2 lg:col-span-2 -mt-2">
                <TextAreaField
                  id="salesPersonRemarks"
                  label="Deal Remarks"
                  placeholder="remarks from deals here."
                  registration={register("salesPersonRemarks")}
                  width="w-full lg:w-[392px]"
                  height="h-[77px]"
                  labelClassName={verificationLabelClass}
                  textareaClassName={verificationInputClass}
                  wrapperClassName={verificationWrapperClass}
                  readOnly
                />
              </div>
            </div>
          </div>

          <div className="div2 flex-1 flex-col gap-4 pb-1 pr-6 pl-2 w-full space-y-6">
            <InputField
              id="dealName"
              label="Deal Name"
              required
              registration={register("dealName")}
              placeholder="Chat BOQ Project"
              width="w-full"
              height="h-[48px]"
              labelClassName={verificationLabelClass}
              inputClassName={verificationInputClass}
              wrapperClassName={verificationWrapperClass}
              readOnly
            />

            <InputField
              id="paymentValue"
              label="Payment Value"
              required
              registration={register("paymentValue")}
              placeholder="Nrs. 250,000"
              width="w-full"
              height="h-[48px]"
              labelClassName={verificationLabelClass}
              inputClassName={verificationInputClass}
              wrapperClassName={verificationWrapperClass}
              readOnly
            />

            <div>
              <label className="block text-[13px] font-semibold mb-2">
                Recent Activities
              </label>
              <div
                className="relative p-2 pt-5 border w-full h-[150px] lg:h-[260px] rounded-[6px] border-[#C3C3CB] text-[12px] text-gray-600 overflow-auto scrollbar-hide"
                style={{
                  scrollbarWidth: "none",
                  msOverflowStyle: "none",
                }}
              >
                {activityLogs.length === 0 ? (
                  <p className="text-gray-500">No recent activities</p>
                ) : (
                  activityLogs.map(({ id, message, timestamp }) => (
                    <div
                      key={id}
                      className="flex border border-[#EDEEEFEF] mb-2 rounded-sm"
                    >
                      <div className="w-1 bg-[#465FFF] mr-2"></div>
                      <div>
                        <p className="text-[12px] text-black">{message}</p>
                        <p className="text-[12px] text-[#7E7E7E]">
                          {new Date(timestamp).toLocaleDateString()}
                        </p>
                      </div>
                    </div>
                  ))
                )}
              </div>
            </div>
          </div>

          <div className="div3 w-full flex-1 md:w-3/4 lg:w-64 h-auto lg:h-[264px] flex flex-col">
            <div
              className="bg-[#DADFFF] p-4 rounded-lg relative flex flex-col"
              style={{
                clipPath:
                  "polygon(0 0, calc(100% - 3rem) 0, 100% 3rem, 100% 100%, 0 100%)",
              }}
            >
              <h1 className="text-[#465FFF] font-medium text-[16px] mb-8">
                Approval
              </h1>
              <div
                className="flex-1 overflow-auto max-h-[390px]"
                style={{
                  scrollbarWidth: "none",
                  msOverflowStyle: "none",
                }}
              >
                <style jsx>{`
                  div::-webkit-scrollbar {
                    display: none;
                  }
                `}</style>
                <div className={verificationWrapperClass}>
                  <label
                    htmlFor="uploadInvoice"
                    className={verificationLabelClass}
                  >
                    Upload Invoice{" "}
                    {(currentAction === "verify" ||
                      currentAction === "refund") && (
                      <span className="text-red-500">*</span>
                    )}
                  </label>
                  <input
                    id="uploadInvoice"
                    type="file"
                    accept=".pdf"
                    {...register("uploadInvoice")}
                    className="hidden"
                    disabled={isViewMode}
                  />
                  <label
                    htmlFor="uploadInvoice"
                    className={`mt-1 flex items-center justify-between w-full h-[48px] p-2 text-[12px] font-normal border rounded-[6px] border-[#C3C3CB] cursor-pointer bg-white ${verificationInputClass}`}
                  >
                    <span className="underline">
                      {watch("uploadInvoice")?.[0]?.name || "Invoice.pdf"}
                    </span>
                    <svg
                      width="13"
                      height="14"
                      viewBox="0 0 13 14"
                      fill="none"
                      xmlns="http://www.w3.org/2000/svg"
                    >
                      <path
                        d="M8.88645 4.17095L5.11518 7.94217C4.85483 8.2025 4.85483 8.62463 5.11518 8.88497C5.37553 9.14537 5.79765 9.14537 6.05798 8.88497L9.82925 5.11375C10.6103 4.33271 10.6103 3.06638 9.82925 2.28533C9.04818 1.50428 7.78185 1.50428 7.00078 2.28533L3.22956 6.05657C1.92782 7.3583 1.92782 9.46883 3.22956 10.7706C4.53131 12.0724 6.64185 12.0724 7.94358 10.7706L11.7149 6.99937L12.6576 7.94217L8.88645 11.7134C7.06398 13.5358 4.1092 13.5358 2.28676 11.7134C0.46431 9.89097 0.46431 6.93623 2.28676 5.11375L6.05798 1.34252C7.35972 0.0407743 9.47032 0.0407743 10.7721 1.34252C12.0738 2.64427 12.0738 4.75481 10.7721 6.05657L7.00078 9.82784C6.21978 10.6088 4.95342 10.6088 4.17238 9.82784C3.39132 9.04677 3.39132 7.78043 4.17238 6.99937L7.94358 3.22814L8.88645 4.17095Z"
                        fill="#A9A9A9"
                      />
                    </svg>
                  </label>
                  {uploadInvoiceErrorMsg && (
                    <p className="mt-1 text-sm text-red-600">
                      {uploadInvoiceErrorMsg}
                    </p>
                  )}
                </div>

                <div className={verificationWrapperClass}>
                  <InputField
                    id="amountInInvoice"
                    label="Amount in Invoice"
                    required={
                      currentAction === "verify" ||
                      currentAction === "refund" ||
                      currentAction === "deny"
                    }
                    registration={register("amountInInvoice")}
                    error={errors.amountInInvoice}
                    placeholder="Nrs. 250,000"
                    width="w-full"
                    height="h-[48px]"
                    labelClassName={verificationLabelClass}
                    inputClassName={verificationInputClass}
                    wrapperClassName="mb-0"
                    disabled={isViewMode}
                  />
                  
                </div>

                <div className={verificationWrapperClass}>
                  <SelectField
                    id="refundReason"
                    label="Reason"
                    required={currentAction === "deny"}
                    registration={register("refundReason")}
                    error={errors.refundReason}
                    placeholder="Rejection Reasons"
                    width="w-full"
                    height="h-[48px]"
                    labelClassName={verificationLabelClass}
                    selectClassName={verificationInputClass}
                    wrapperClassName="mb-0"
                    disabled={isViewMode}
                    options={[
                      {
                        value: "Insufficient Funds",
                        label: "Insufficient Funds",
                      },
                      { value: "Invalid Card", label: "Invalid Card" },
                      { value: "Bank Decline", label: "Bank Decline" },
                      { value: "Technical Error", label: "Technical Error" },
                      { value: "Cheque Bounce", label: "Cheque Bounce" },
                      {
                        value: "Payment Received but Not Reflected",
                        label: "Payment Received but Not Reflected",
                      },
                    ]}
                  />
                 
                </div>

                <div className={verificationWrapperClass}>
                  <TextAreaField
                    id="verifierRemarks"
                    label="Verifier Remarks"
                    required
                    registration={register("verifierRemarks")}
                    error={errors.verifierRemarks}
                    placeholder="Add verification notes..."
                    width="w-full"
                    height="h-[180px]"
                    labelClassName={verificationLabelClass}
                    textareaClassName={verificationInputClass}
                    wrapperClassName="mb-0"
                    disabled={isViewMode}
                  />
                
                </div>
              </div>
            </div>
          </div>
        </div>
      </div>

      <div className="border-t border-gray-200 px-6 py-4 bg-gray-50 flex items-center justify-end gap-3">
        {mode !== "edit" && (
          <Button
            type="button"
            onClick={onDenySubmit}
            className="px-6 py-2 border border-gray-300 text-gray-700 hover:bg-gray-100 bg-white"
            disabled={isSubmitting || mutation.isPending || isViewMode}
          >
            {isSubmitting && currentAction === "deny"
              ? "Processing..."
              : "Deny Payment"}
          </Button>
        )}
        <Button
          type="button"
<<<<<<< HEAD
          onClick={onVerifySubmit}
          className="px-6 py-2 bg-[#4F46E5] hover:bg-[#4F46E5]/90 text-white"
          disabled={isSubmitting || mutation.isPending || isViewMode}
        >
          {isSubmitting && currentAction === "verify"
            ? "Processing..."
            : mode === "edit"
            ? "Refund"
=======
          onClick={() => {
            setValidationMode("deny");
            setTriggerSubmit(true);
          }}
          className="px-6 py-2 border border-gray-300 text-gray-700 hover:bg-gray-100 bg-white"
          disabled={updatePaymentStatusMutation.isPending}
        >
          Deny Payment
        </Button>

        <Button
          type="button"
          onClick={() => {
            setValidationMode("verify");
            setTriggerSubmit(true);
          }}
          className="px-6 py-2 bg-[#4F46E5] hover:bg-[#4F46E5]/90 text-white"
          disabled={updatePaymentStatusMutation.isPending}
        >
          {updatePaymentStatusMutation.isPending
            ? "Saving..."
>>>>>>> b71ac268
            : mode === "verification"
            ? "Verify Payment"
            : "Save Changes"}
        </Button>
      </div>
    </form>
  );
};

export default PaymentVerificationForm;<|MERGE_RESOLUTION|>--- conflicted
+++ resolved
@@ -6,7 +6,7 @@
 import { z } from "zod";
 import SelectField from "@/components/ui/clientForm/SelectField";
 import TextAreaField from "@/components/ui/clientForm/TextAreaField";
-import Button from "@/components/ui/clientForm/Button";
+import { Button } from "@/components/ui/button";
 import InputField from "@/components/ui/clientForm/InputField";
 import { useUpdatePaymentStatus } from "@/hooks/api";
 
@@ -68,23 +68,12 @@
   return null;
 }
 
-<<<<<<< HEAD
-const isValidActivityLog = (
-  log: any
-): log is { id: number; message: string; timestamp: string } =>
-  typeof log === "object" &&
-  log !== null &&
-  typeof log.id === "number" &&
-  typeof log.message === "string" &&
-  typeof log.timestamp === "string";
-=======
 // Using standardized hooks - no manual API functions needed
->>>>>>> b71ac268
 
 const PaymentVerificationForm: React.FC<PaymentVerificationFormProps> = ({
   mode = "verification",
   invoiceData,
-  paymentId,
+  paymentId: invoiceId, // Renaming for clarity
   onSave,
   onCancel,
 }) => {
@@ -96,9 +85,12 @@
     "verify" | "deny" | "refund"
   >("verify");
   const [errorMessages, setErrorMessages] = useState<string[]>([]);
+  
+  const validationMode = mode; // Align with existing prop name
 
   const {
     register,
+    handleSubmit,
     formState: { errors },
     reset,
     watch,
@@ -111,160 +103,6 @@
     mode: "onSubmit",
   });
 
-<<<<<<< HEAD
-  useEffect(() => {
-    if (paymentId) {
-      fetchPaymentData();
-    }
-  }, [paymentId]);
-
-  const apiUrl = process.env.NEXT_PUBLIC_API_URL;
-  if (!apiUrl) {
-    console.error("NEXT_PUBLIC_API_URL is not defined");
-  }
-
-  const fetchPaymentData = async () => {
-    if (!paymentId || !apiUrl) return;
-
-    try {
-      const token = localStorage.getItem("authToken");
-      if (!token) {
-        throw new Error("No authentication token found");
-      }
-
-      console.log("Fetching payment data for ID:", paymentId);
-      const res = await fetch(
-        `${apiUrl}/verifier/verifier-form/${paymentId}/`,
-        {
-          method: "GET",
-          headers: {
-            "Content-Type": "application/json",
-            Authorization: `Token ${token}`,
-          },
-        }
-      );
-
-      if (!res.ok) {
-        const errorText = await res.text();
-        console.error("Backend Error:", errorText);
-        if (res.status === 401) {
-          throw new Error("Unauthorized: Invalid or expired token");
-        }
-        if (res.status === 404) {
-          throw new Error(
-            "Payment not found: Verify the endpoint or payment ID"
-          );
-        }
-        throw new Error(
-          `Failed to fetch payment details: ${res.status} ${res.statusText}`
-        );
-      }
-
-      const contentType = res.headers.get("Content-Type");
-      if (!contentType || !contentType.includes("application/json")) {
-        throw new Error("Unexpected response format: Expected JSON");
-      }
-
-      const data = await res.json();
-      console.log("Fetched data:", data);
-
-      const activityLogs = Array.isArray(data.deal?.activity_logs)
-        ? data.deal.activity_logs.filter(isValidActivityLog)
-        : [];
-      setActivityLogs(activityLogs);
-
-      const deal = data?.deal;
-      const payment = data?.payment;
-
-      reset({
-        dealId: deal?.deal_id || "",
-        clientName: deal?.client?.client_name || "",
-        dealName: deal?.deal_name || "",
-        payMethod: deal?.payment_method || "",
-        paymentReceiptLink: payment?.receipt_file || "",
-        chequeNumber: payment?.cheque_number || "",
-        paymentDate: payment?.payment_date || "",
-        requestedBy: deal?.created_by?.username || "",
-        salesPersonRemarks: deal?.deal_remarks || "",
-        uploadInvoice: undefined,
-        paymentValue: payment?.received_amount || "",
-        amountInInvoice: "",
-        refundReason: "",
-        verifierRemarks: "",
-      });
-    } catch (error) {
-      console.error("Failed to fetch payment details:", error);
-    }
-  };
-
-  const submitPaymentVerification = async (
-    data: PaymentVerificationData & {
-      paymentId: string;
-      invoiceStatus: "verified" | "denied" | "refunded";
-    }
-  ) => {
-    if (!apiUrl) {
-      throw new Error("API URL is not defined");
-    }
-    const token = localStorage.getItem("authToken");
-    if (!token) {
-      throw new Error("No authentication token found");
-    }
-
-    const formData = new FormData();
-    formData.append("payment_id", data.paymentId);
-    formData.append("invoice_status", data.invoiceStatus);
-    if (data.uploadInvoice && data.uploadInvoice.length > 0) {
-      formData.append("invoice_file", data.uploadInvoice[0]);
-    }
-    if (data.amountInInvoice) {
-      formData.append("amount_in_invoice", data.amountInInvoice);
-    }
-    if (data.refundReason) {
-      formData.append("failure_reasons", data.refundReason);
-    }
-    if (data.verifierRemarks) {
-      formData.append("verifier_remarks", data.verifierRemarks);
-    }
-
-    const endpoint = `${apiUrl}/verifier/verifier-form/${data.paymentId}/`;
-    const res = await fetch(endpoint, {
-      method: "POST",
-      headers: {
-        Authorization: `Token ${token}`,
-      },
-      body: formData,
-    });
-
-    if (!res.ok) {
-      const errorText = await res.text();
-      if (res.status === 404) {
-        throw new Error(
-          `Endpoint not found: Verify the URL ${endpoint} or check if paymentId ${data.paymentId} is valid`
-        );
-      }
-      throw new Error(`Submission failed: ${res.status} ${errorText}`);
-    }
-
-    return await res.json();
-  };
-
-  const mutation = useMutation<
-    any,
-    Error,
-    PaymentVerificationData & {
-      paymentId: string;
-      invoiceStatus: "verified" | "denied" | "refunded";
-    }
-  >({
-    mutationFn: submitPaymentVerification,
-    onSuccess: (response) => {
-      console.log(response.message);
-      reset();
-      setErrorMessages([]);
-      if (onSave) {
-        onSave(mutation.variables);
-=======
   // Use standardized hook for payment verification
   const updatePaymentStatusMutation = useUpdatePaymentStatus();
 
@@ -274,8 +112,8 @@
       const paymentId = invoiceId || data.dealId;
       
       await updatePaymentStatusMutation.mutateAsync({
-        paymentId,
-        status: validationMode === "verify" ? "verified" : "rejected",
+        paymentId: String(paymentId),
+        status: validationMode === "verification" ? "verified" : "rejected",
         notes: data.verifierRemarks,
       });
       
@@ -284,115 +122,9 @@
       
       if (onSave) {
         onSave(data);
->>>>>>> b71ac268
       }
     } catch (error) {
       console.error("Submission failed:", error);
-<<<<<<< HEAD
-    },
-  });
-
-  const validateFormForAction = async (
-    action: "verify" | "deny" | "refund"
-  ) => {
-    setCurrentAction(action);
-    const data = getValues();
-    const schema = createSchema(action);
-
-    try {
-      await schema.parseAsync(data);
-      setErrorMessages([]);
-      return true;
-    } catch (error) {
-      if (error instanceof z.ZodError) {
-        clearErrors();
-        const uniqueErrors = new Set<string>();
-
-        error.errors.forEach((err) => {
-          if (err.message) {
-            uniqueErrors.add(err.message);
-            const path = err.path[0] as keyof PaymentVerificationData;
-            setError(path, { message: err.message });
-          }
-        });
-
-        setErrorMessages(Array.from(uniqueErrors));
-        await trigger();
-        return false;
-      }
-      return false;
-=======
->>>>>>> b71ac268
-    }
-  };
-
-  const onVerifySubmit = async () => {
-    if (mode === "view") return;
-
-    setIsSubmitting(true);
-    const actionType = mode === "edit" ? "refund" : "verify";
-    await validateFormForAction(actionType);
-
-    try {
-      const isValid = await validateFormForAction(actionType);
-
-      if (!isValid) {
-        setIsSubmitting(false);
-        return;
-      }
-
-      const data = getValues();
-      console.log("Verify form data:", data);
-
-      if (!paymentId) {
-        throw new Error("Payment ID is required");
-      }
-
-      await mutation.mutateAsync({
-        ...data,
-        paymentId: String(paymentId),
-        invoiceStatus: mode === "edit" ? "refunded" : "verified",
-      });
-    } catch (error) {
-      console.error(
-        `${mode === "edit" ? "Refund" : "Verification"} failed:`,
-        error
-      );
-    } finally {
-      setIsSubmitting(false);
-    }
-  };
-
-  const onDenySubmit = async () => {
-    if (mode === "view") return;
-
-    setIsSubmitting(true);
-    await validateFormForAction("deny");
-
-    try {
-      const isValid = await validateFormForAction("deny");
-
-      if (!isValid) {
-        setIsSubmitting(false);
-        return;
-      }
-
-      const data = getValues();
-      console.log("Deny form data:", data);
-
-      if (!paymentId) {
-        throw new Error("Payment ID is required");
-      }
-
-      await mutation.mutateAsync({
-        ...data,
-        paymentId: String(paymentId),
-        invoiceStatus: "denied",
-      });
-    } catch (error) {
-      console.error("Denial failed:", error);
-    } finally {
-      setIsSubmitting(false);
     }
   };
 
@@ -416,7 +148,7 @@
   const isViewMode = mode === "view";
 
   return (
-    <form className="h-full w-full flex flex-col overflow-hidden">
+    <form className="h-full w-full flex flex-col overflow-hidden" onSubmit={handleSubmit(onSubmit)}>
       <div className="flex-1 p-6 overflow-auto">
         <div className="flex flex-col gap-6 lg:gap-1 lg:flex-row lg:mt-3">
           <div className="div1 w-full flex-1">
@@ -752,73 +484,50 @@
                     required
                     registration={register("verifierRemarks")}
                     error={errors.verifierRemarks}
-                    placeholder="Add verification notes..."
+                    placeholder="Enter remarks"
                     width="w-full"
-                    height="h-[180px]"
+                    height="h-[105px]"
                     labelClassName={verificationLabelClass}
                     textareaClassName={verificationInputClass}
                     wrapperClassName="mb-0"
                     disabled={isViewMode}
                   />
-                
+                  
                 </div>
               </div>
             </div>
           </div>
         </div>
       </div>
-
-      <div className="border-t border-gray-200 px-6 py-4 bg-gray-50 flex items-center justify-end gap-3">
-        {mode !== "edit" && (
+      <div className="flex justify-between p-4 bg-white border-t border-[#C3C3CB]">
+        <Button
+          variant="secondary"
+          onClick={handleClear}
+          className="h-[48px] w-[142px]"
+          disabled={isViewMode || isSubmitting}
+        >
+          Clear
+        </Button>
+        <div className="flex gap-4">
           <Button
-            type="button"
-            onClick={onDenySubmit}
-            className="px-6 py-2 border border-gray-300 text-gray-700 hover:bg-gray-100 bg-white"
-            disabled={isSubmitting || mutation.isPending || isViewMode}
+            variant="destructive"
+            onClick={() => setCurrentAction("deny")}
+            className="h-[48px] w-[142px]"
+            disabled={isViewMode || isSubmitting}
+            type="submit"
           >
-            {isSubmitting && currentAction === "deny"
-              ? "Processing..."
-              : "Deny Payment"}
+            {isSubmitting ? "Denying..." : "Deny"}
           </Button>
-        )}
-        <Button
-          type="button"
-<<<<<<< HEAD
-          onClick={onVerifySubmit}
-          className="px-6 py-2 bg-[#4F46E5] hover:bg-[#4F46E5]/90 text-white"
-          disabled={isSubmitting || mutation.isPending || isViewMode}
-        >
-          {isSubmitting && currentAction === "verify"
-            ? "Processing..."
-            : mode === "edit"
-            ? "Refund"
-=======
-          onClick={() => {
-            setValidationMode("deny");
-            setTriggerSubmit(true);
-          }}
-          className="px-6 py-2 border border-gray-300 text-gray-700 hover:bg-gray-100 bg-white"
-          disabled={updatePaymentStatusMutation.isPending}
-        >
-          Deny Payment
-        </Button>
-
-        <Button
-          type="button"
-          onClick={() => {
-            setValidationMode("verify");
-            setTriggerSubmit(true);
-          }}
-          className="px-6 py-2 bg-[#4F46E5] hover:bg-[#4F46E5]/90 text-white"
-          disabled={updatePaymentStatusMutation.isPending}
-        >
-          {updatePaymentStatusMutation.isPending
-            ? "Saving..."
->>>>>>> b71ac268
-            : mode === "verification"
-            ? "Verify Payment"
-            : "Save Changes"}
-        </Button>
+          <Button
+            variant="default"
+            onClick={() => setCurrentAction("verify")}
+            className="h-[48px] w-[142px]"
+            disabled={isViewMode || isSubmitting}
+            type="submit"
+          >
+            {isSubmitting ? "Verifying..." : "Verify"}
+          </Button>
+        </div>
       </div>
     </form>
   );
