--- conflicted
+++ resolved
@@ -56,7 +56,6 @@
 
 PaymentTooltip.displayName = "PaymentTooltip";
 
-<<<<<<< HEAD
 // Parent table data structure
 interface MainUsers {
   id: string;
@@ -379,8 +378,6 @@
   },
 ] as any;
 
-=======
->>>>>>> 62cac412
 interface DealsTableProps {
   onEditDeal?: (dealId: string) => void;
   onAddPayment?: (dealId: string) => void;
@@ -407,7 +404,6 @@
     queryFn: () => fetchDeals(searchTerm),
   });
 
-<<<<<<< HEAD
   // Filter data based on search term
   const filteredData = useMemo(() => {
     if (!searchTerm.trim()) return Mainusers;
@@ -450,35 +446,6 @@
           header: "Pay Status",
           cell: ({ row }: any) => {
             const status = row.getValue("Pay Status") as string;
-=======
-  const columns: ColumnDef<Deal>[] = useMemo(
-    () => [
-      {
-        id: "expander",
-        header: () => null,
-        cell: ({ row }) => (
-          <ExpandButton
-            isExpanded={row.getIsExpanded()}
-            onToggle={row.getToggleExpandedHandler()}
-          />
-        ),
-      },
-      {
-        accessorKey: "deal_name",
-        header: "Deal Name",
-        cell: ({ row }) => <div className="text-[12px] font-medium text-gray-900">{row.original.deal_name}</div>,
-      },
-      {
-        accessorKey: "client_name",
-        header: "Client Name",
-        cell: ({ row }) => <div className="text-[12px] text-gray-700">{row.original.client_name}</div>,
-      },
-      {
-        accessorKey: "pay_status",
-        header: "Pay Status",
-        cell: ({ row }) => {
-            const status = row.original.pay_status === 'full_payment' ? 'Full Pay' : 'Partial Pay';
->>>>>>> 62cac412
             const getStatusColor = () => {
               switch (status.toLowerCase()) {
                 case "full pay":
@@ -490,56 +457,74 @@
               }
             };
             return <span className={getStatusColor()}>{status}</span>;
-        },
-      },
-      {
-        accessorKey: "deal_remarks",
-        header: "Remarks",
-        cell: ({ row }) => <div className="text-[12px] text-gray-700 max-w-xs truncate">{row.original.deal_remarks}</div>,
-      },
-      {
-        accessorKey: "deal_value",
-        header: "Deal Value",
-        cell: ({ row }) => <div className="text-[12px] font-medium text-gray-900">{row.original.deal_value}</div>,
-      },
-      {
-        accessorKey: "deal_date",
-        header: "Deal Date",
-        cell: ({ row }) => <div className="text-[12px] text-gray-700">{format(new Date(row.original.deal_date), "MMM d, yyyy")}</div>,
-      },
-      {
-        accessorKey: "payments",
-        header: "Payment",
-        cell: ({ row }) => {
-          const payments = row.original.payments;
-          if (!payments || payments.length === 0) return "No Payments";
-          
-          return (
-            <div className="flex gap-1 flex-wrap">
-              {payments.map((p, index) => {
-                const isVerified = p.status === "verified";
-                const badgeClass = isVerified
-                  ? "bg-green-100 text-green-800 border-green-200"
-                  : "bg-red-100 text-red-800 border-red-200";
-
-                return (
-                    <span key={index} className={`inline-flex items-center px-2 py-1 rounded-full text-xs font-medium border ${badgeClass}`}>
+          },
+        },
+        {
+          accessorKey: "deal_remarks",
+          header: "Remarks",
+          cell: ({ row }) => (
+            <div className="text-[12px] text-gray-700 max-w-xs truncate">
+              {row.original.deal_remarks}
+            </div>
+          ),
+        },
+        {
+          accessorKey: "deal_value",
+          header: "Deal Value",
+          cell: ({ row }) => (
+            <div className="text-[12px] font-medium text-gray-900">
+              {row.original.deal_value}
+            </div>
+          ),
+        },
+        {
+          accessorKey: "deal_date",
+          header: "Deal Date",
+          cell: ({ row }) => (
+            <div className="text-[12px] text-gray-700">
+              {format(new Date(row.original.deal_date), "MMM d, yyyy")}
+            </div>
+          ),
+        },
+        {
+          accessorKey: "payments",
+          header: "Payment",
+          cell: ({ row }) => {
+            const payments = row.original.payments;
+            if (!payments || payments.length === 0) return "No Payments";
+
+            return (
+              <div className="flex gap-1 flex-wrap">
+                {payments.map((p, index) => {
+                  const isVerified = p.status === "verified";
+                  const badgeClass = isVerified
+                    ? "bg-green-100 text-green-800 border-green-200"
+                    : "bg-red-100 text-red-800 border-red-200";
+
+                  return (
+                    <span
+                      key={index}
+                      className={`inline-flex items-center px-2 py-1 rounded-full text-xs font-medium border ${badgeClass}`}
+                    >
                       {`Pay ${index + 1}`}
                     </span>
-                );
-              })}
-            </div>
-          );
-        },
-<<<<<<< HEAD
-        {
-          accessorKey: "Due Date",
-          header: "Due Date",
-          cell: ({ row }: any) => (
-            <div className="text-[12px] text-gray-700">
-              {row.getValue("Due Date")}
-            </div>
-          ),
+                  );
+                })}
+              </div>
+            );
+          },
+        },
+        {
+          id: "payment_method",
+          header: "Pay Method",
+          cell: ({ row }) => {
+            const payments = row.original.payments;
+            if (!payments || payments.length === 0) {
+              return <div className="text-[12px] text-gray-700">N/A</div>;
+            }
+            const methods = [...new Set(payments.map((p) => p.payment_method))];
+            return <div className="text-[12px] text-gray-700">{methods.join(", ")}</div>;
+          },
         },
         {
           accessorKey: "Version",
@@ -563,58 +548,6 @@
           id: "actions",
           header: "Actions",
           cell: ({ row }: any) => (
-=======
-      },
-      {
-        id: "payment_method",
-        header: "Pay Method",
-        cell: ({ row }) => {
-            const payments = row.original.payments;
-            if (!payments || payments.length === 0) {
-              return <div className="text-[12px] text-gray-700">N/A</div>;
-            }
-            const methods = [...new Set(payments.map(p => p.payment_method))];
-            return <div className="text-[12px] text-gray-700">{methods.join(', ')}</div>;
-        },
-      },
-      {
-        accessorKey: "due_date",
-        header: "Due Date",
-        cell: ({ row }) => <div className="text-[12px] text-gray-700">{format(new Date(row.original.due_date), "MMM d, yyyy")}</div>,
-      },
-      {
-        accessorKey: "version",
-        header: "Version",
-        cell: ({row})=> {
-            const versionText = row.original.version > 1 ? "Edited" : "Original";
-             return (
-               <span
-                 className={`px-2 py-1 text-[12px] font-medium rounded ${
-                   versionText === "Edited"
-                     ? "bg-blue-100 text-blue-700"
-                     : "bg-gray-100 text-gray-600"
-                 }`}
-               >
-                 {versionText}
-               </span>
-             );
-        }
-      },
-      // Conditionally include Sales Person column based on role
-      ...(roleConfig.shouldShowSalesperson ? [{
-        accessorKey: "created_by.full_name" as const,
-        header: "Sales Person",
-        cell: ({ row }: { row: { original: Deal } }) => (
-          <div className="text-[12px] text-gray-700">
-            {row.original.created_by?.full_name || 'N/A'}
-          </div>
-        ),
-      }] : []),
-      {
-        id: "actions",
-        header: "Actions",
-        cell: ({ row }) => (
->>>>>>> 62cac412
             <div className="flex items-center justify-center gap-1">
               <button
                 onClick={() => onEditDeal?.(row.original.id)}
@@ -635,9 +568,9 @@
                 onToggle={row.getToggleExpandedHandler()}
               />
             </div>
-        ),
-      },
-    ],
+          ),
+        },
+      ],
     [onEditDeal, onAddPayment]
   );
 
@@ -646,17 +579,29 @@
       {
         accessorKey: "payment_date",
         header: "Payment Date",
-        cell: ({ row }) => <div className="text-[12px] text-gray-800">{format(new Date(row.original.payment_date), "MMM d, yyyy")}</div>,
+        cell: ({ row }) => (
+          <div className="text-[12px] text-gray-800">
+            {format(new Date(row.original.payment_date), "MMM d, yyyy")}
+          </div>
+        ),
       },
       {
         accessorKey: "received_amount",
         header: "Amount",
-        cell: ({ row }) => <div className="text-[12px] text-gray-800">{row.original.received_amount}</div>,
+        cell: ({ row }) => (
+          <div className="text-[12px] text-gray-800">
+            {row.original.received_amount}
+          </div>
+        ),
       },
       {
         accessorKey: "payment_method",
         header: "Method",
-        cell: ({ row }) => <div className="text-[12px] text-gray-800">{row.original.payment_method}</div>,
+        cell: ({ row }) => (
+          <div className="text-[12px] text-gray-800">
+            {row.original.payment_method}
+          </div>
+        ),
       },
       {
         accessorKey: "status",
@@ -681,19 +626,32 @@
       {
         accessorKey: "verified_by.full_name",
         header: "Verified By",
-        cell: ({ row }) => <div className="text-[12px] text-gray-800">{row.original.verified_by ? row.original.verified_by.full_name : "N/A"}</div>,
+        cell: ({ row }) => (
+          <div className="text-[12px] text-gray-800">
+            {row.original.verified_by ? row.original.verified_by.full_name : "N/A"}
+          </div>
+        ),
       },
       {
         accessorKey: "verification_remarks",
         header: "Verifier Remarks",
-        cell: ({ row }) => <div className="text-[12px] text-gray-800">{row.original.verification_remarks}</div>,
+        cell: ({ row }) => (
+          <div className="text-[12px] text-gray-800">
+            {row.original.verification_remarks}
+          </div>
+        ),
       },
       {
         accessorKey: "receipt_file",
         header: "Receipt",
         cell: ({ row }) =>
           row.original.receipt_file ? (
-            <a href={row.original.receipt_file} target="_blank" rel="noopener noreferrer" className="text-blue-600 hover:underline text-[12px]">
+            <a
+              href={row.original.receipt_file}
+              target="_blank"
+              rel="noopener noreferrer"
+              className="text-blue-600 hover:underline text-[12px]"
+            >
               View
             </a>
           ) : (
@@ -730,42 +688,41 @@
     ),
     [nestedColumns]
   );
-  
+
   const getRowClassName = (row: Row<Deal>) => {
     const hasRejectedPayment = row.original.payments?.some(
-      (p: Payment) => p.status === 'rejected'
+      (p: Payment) => p.status === "rejected"
     );
     return hasRejectedPayment ? "bg-red-50 hover:bg-red-100 transition-colors" : "";
   };
 
-
   return (
     <div className="bg-white rounded-xl shadow-sm border border-gray-100 overflow-hidden">
-        <UnifiedTable
-          columns={columns as ColumnDef<unknown>[]}
-          data={deals || []}
-          loading={isLoading}
-          error={error ? error.message : null}
-          expandedContent={expandedContent}
-          getRowProps={(row: Row<Deal>) => ({
-            className: getRowClassName(row),
-          })}
-           config={{
-            features: {
-              expansion: true,
-              pagination: true,
-              globalSearch: false,
-              columnVisibility: false,
-            },
-            styling: {
-                variant: "figma",
-                size: "sm",
-            },
-            pagination: {
-                pageSize: 10,
-            }
-          }}
-        />
+      <UnifiedTable
+        columns={columns as ColumnDef<unknown>[]}
+        data={deals || []}
+        loading={isLoading}
+        error={error ? error.message : null}
+        expandedContent={expandedContent}
+        getRowProps={(row: Row<Deal>) => ({
+          className: getRowClassName(row),
+        })}
+        config={{
+          features: {
+            expansion: true,
+            pagination: true,
+            globalSearch: false,
+            columnVisibility: false,
+          },
+          styling: {
+            variant: "figma",
+            size: "sm",
+          },
+          pagination: {
+            pageSize: 10,
+          },
+        }}
+      />
     </div>
   );
 };
