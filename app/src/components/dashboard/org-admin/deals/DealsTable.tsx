"use client";

import React, { useMemo, useState, useCallback, useEffect } from "react";
import { useDealsQuery, useDeleteDeal } from "@/hooks/useDeals";
import { ColumnDef, Row } from "@tanstack/react-table";
import { Edit, Plus, ChevronRight, ChevronDown, Trash2 } from "lucide-react";
import {
  AlertDialog,
  AlertDialogAction,
  AlertDialogCancel,
  AlertDialogContent,
  AlertDialogDescription,
  AlertDialogFooter,
  AlertDialogHeader,
  AlertDialogTitle,
  AlertDialogTrigger,
} from "@/components/ui/alert-dialog";
import { toast } from "sonner";
import { format } from "date-fns";
import { UnifiedTable } from "@/components/core";
import ExpandButton from "@/components/shared/ExpandButton";
import { useRoleConfig } from "@/hooks/useRoleBasedColumns";
import { Deal, Payment } from "@/types/deals";
import { useRouter, useSearchParams } from "next/navigation";
import { Button } from "@/components/ui/button";
import { cn } from "@/lib/utils";

<<<<<<< HEAD
// Helper function to convert index to ordinal words
const getOrdinalWord = (index: number): string => {
  const ordinals = ["first", "second", "third", "fourth", "fifth", "sixth", "seventh", "eighth", "ninth", "tenth"];
  return ordinals[index] || `${index + 1}th`;
=======
// Fetch deals function for org-admin (gets all deals in organization)
const fetchDeals = async (searchTerm: string): Promise<Deal[]> => {
      const response = await apiClient.get<Deal[]>("/deals/deals/", {
      search: searchTerm,
      page: 1,
      limit: 25, // Use the actual limit that works
      ordering: "-created_at", // Sort by creation date descending to get newest first
    });
  return response.data || [];
>>>>>>> 799176fc
};

// Tooltip component for payment amounts
interface PaymentTooltipProps {
  children: React.ReactNode;
  amount: string;
}

const PaymentTooltip = React.memo<PaymentTooltipProps>(
  ({ children, amount }) => {
    const [isVisible, setIsVisible] = useState(false);

    const showTooltip = useCallback(() => setIsVisible(true), []);
    const hideTooltip = useCallback(() => setIsVisible(false), []);

    return (
      <div className="relative inline-block">
        <div
          onMouseEnter={showTooltip}
          onMouseLeave={hideTooltip}
          className="cursor-pointer"
        >
          {children}
        </div>
        {isVisible && (
          <div className="absolute z-50 px-3 py-2 bg-gray-900 text-white text-sm rounded-lg shadow-lg bottom-full left-1/2 transform -translate-x-1/2 mb-2 whitespace-nowrap">
            Amount: {amount}
            <div className="absolute top-full left-1/2 transform -translate-x-1/2 w-0 h-0 border-l-4 border-r-4 border-t-4 border-transparent border-t-gray-900"></div>
          </div>
        )}
      </div>
    );
  }
);

PaymentTooltip.displayName = "PaymentTooltip";

<<<<<<< HEAD
=======
// Parent table data structure
interface MainUsers {
  id: string;
  "Deal Name": string;
  "Client Name": string;
  "Pay Status": string;
  Remarks: string;
  "Deal Value": string;
  "Deal Date": string;
  "Pay Method": string;
  Payment: string;
  "Due Date": string;
  Version: string;
  "Sales Person": string;
  isRejected?: boolean; // Add this for red row highlighting
  nestedData?: NestedDealData[];
}

interface NestedDealData {
  id: string;
  Payment: number;
  "Payment Date": string;
  "Payment Created": string;
  "Payment Value": number;
  "Payment Version": string;
  "Payment Status": string;
  "Receipt Link": string;
  "Verified By": string;
  Remarks: string;
  "Verification Remarks": string;
}

// Updated dummy data with payment status indicators and rejection status
const Mainusers: MainUsers[] = [
  {
    id: "1",
    "Deal Name": "Deal 123",
    "Client Name": "Ram Dhakal",
    "Pay Status": "Partial Pay",
    Remarks: "Lorem Ipsum G...",
    "Deal Value": "$10,00,000",
    "Deal Date": "Sep 05, 2026",
    Payment: "First:verified Second:rejected", // Format: payment:status
    "Pay Method": "Mobile Wallet",
    "Due Date": "Sep 05, 2026",
    Version: "Edited",
    "Sales Person": "Yubesh Koirala",
    isRejected: true, // This will make the row red (because second payment is rejected)
    nestedData: [
      {
        id: "1-1",
        Payment: 1,
        "Payment Date": "Initial Proposal",
        "Payment Created": "John Doe",
        "Payment Value": 20240115,
        "Payment Version": "High",
        "Payment Status": "Verified",
        "Receipt Link": "PA-16659",
        "Verified By": "Verifier A",
        Remarks: "Test project",
        "Verification Remarks": "Payment verified successfully",
      },
      {
        id: "1-2",
        Payment: 2,
        "Payment Date": "Second Payment",
        "Payment Created": "John Doe",
        "Payment Value": 20240120,
        "Payment Version": "High",
        "Payment Status": "Rejected",
        "Receipt Link": "PA-16660",
        "Verified By": "Verifier B",
        Remarks: "Second payment",
        "Verification Remarks":
          "Payment rejected due to insufficient documentation",
      },
    ],
  },
  {
    id: "2",
    "Deal Name": "Deal 324",
    "Client Name": "Ram Dhakal",
    "Pay Status": "Full Pay",
    Remarks: "Lorem Ipsum G...",
    "Deal Value": "$10,00,000",
    "Deal Date": "Sep 05, 2026",
    Payment: "First:verified", // Only first payment, verified
    "Pay Method": "E-Cheque",
    "Due Date": "Sep 05, 2026",
    Version: "Original",
    "Sales Person": "Kushal Shrestha",
    isRejected: false, // No rejected payments
    nestedData: [
      {
        id: "2-1",
        Payment: 1,
        "Payment Date": "Initial Proposal",
        "Payment Created": "Jane Smith",
        "Payment Value": 10000000,
        "Payment Version": "High",
        "Payment Status": "Verified",
        "Receipt Link": "PA-16661",
        "Verified By": "Verifier A",
        Remarks: "Full payment completed",
        "Verification Remarks": "Payment verified successfully",
      },
    ],
  },
  {
    id: "3",
    "Deal Name": "Deal 911",
    "Client Name": "Sita Kharel",
    "Pay Status": "Partial Pay",
    Remarks: "Lorem Ipsum G...",
    "Deal Value": "$10,00,000",
    "Deal Date": "Sep 05, 2026",
    Payment: "First:verified Second:rejected", // First verified, second rejected
    "Pay Method": "Bank Transfer",
    "Due Date": "Sep 05, 2026",
    Version: "Original",
    "Sales Person": "Kumar Raj Archarya",
    isRejected: true, // Second payment rejected
    nestedData: [
      {
        id: "3-1",
        Payment: 1,
        "Payment Date": "Initial Payment",
        "Payment Created": "Kumar Raj",
        "Payment Value": 5000000,
        "Payment Version": "Medium",
        "Payment Status": "Verified",
        "Receipt Link": "PA-16662",
        "Verified By": "Verifier A",
        Remarks: "First installment",
        "Verification Remarks": "Payment verified successfully",
      },
      {
        id: "3-2",
        Payment: 2,
        "Payment Date": "Second Payment",
        "Payment Created": "Kumar Raj",
        "Payment Value": 5000000,
        "Payment Version": "Medium",
        "Payment Status": "Rejected",
        "Receipt Link": "PA-16663",
        "Verified By": "Verifier B",
        Remarks: "Second installment",
        "Verification Remarks": "Payment rejected - bank details mismatch",
      },
    ],
  },
  {
    id: "4",
    "Deal Name": "Deal No. 1",
    "Client Name": "Reewaz Bhetwal",
    "Pay Status": "Partial Pay",
    Remarks: "Lorem Ipsum G...",
    "Deal Value": "$10,00,000",
    "Deal Date": "Sep 05, 2026",
    Payment: "First:verified", // Only first payment, verified
    "Pay Method": "QR Payment",
    "Due Date": "Sep 05, 2026",
    Version: "Original",
    "Sales Person": "Kushal Shrestha",
    isRejected: false, // No rejected payments
    nestedData: [
      {
        id: "4-1",
        Payment: 1,
        "Payment Date": "Initial Payment",
        "Payment Created": "Reewaz B",
        "Payment Value": 3000000,
        "Payment Version": "Low",
        "Payment Status": "Verified",
        "Receipt Link": "PA-16664",
        "Verified By": "Verifier A",
        Remarks: "QR payment received",
        "Verification Remarks": "Payment verified successfully",
      },
    ],
  },
  {
    id: "5",
    "Deal Name": "Deal 123",
    "Client Name": "Ram Dhakal",
    "Pay Status": "Partial Pay",
    Remarks: "Lorem Ipsum G...",
    "Deal Value": "$10,00,000",
    "Deal Date": "Sep 05, 2026",
    Payment: "First:verified Second:rejected", // Mixed status
    "Pay Method": "Cash On Hand",
    "Due Date": "Sep 05, 2026",
    Version: "Original",
    "Sales Person": "Yubesh Koirala",
    isRejected: true, // Second payment rejected
    nestedData: [
      {
        id: "5-1",
        Payment: 1,
        "Payment Date": "Cash Payment",
        "Payment Created": "Yubesh K",
        "Payment Value": 4000000,
        "Payment Version": "Medium",
        "Payment Status": "Verified",
        "Receipt Link": "PA-16665",
        "Verified By": "Verifier A",
        Remarks: "Cash payment",
        "Verification Remarks": "Cash payment verified",
      },
      {
        id: "5-2",
        Payment: 2,
        "Payment Date": "Second Cash Payment",
        "Payment Created": "Yubesh K",
        "Payment Value": 6000000,
        "Payment Version": "High",
        "Payment Status": "Rejected",
        "Receipt Link": "PA-16666",
        "Verified By": "Verifier B",
        Remarks: "Second cash payment",
        "Verification Remarks": "Payment rejected - amount mismatch",
      },
    ],
  },
];

// Nested table columns
// const NestedDealColumns = [
//   {
//     accessorKey: "Payment",
//     header: "Payment",
//     cell: ({ row }: any) => (
//       <div className="text-[12px] text-gray-800">{row.getValue("Payment")}</div>
//     ),
//   },
//   {
//     accessorKey: "Payment Date",
//     header: "Payment Date",
//     cell: ({ row }: any) => (
//       <div className="text-[12px] text-gray-800">
//         {row.getValue("Payment Date")}
//       </div>
//     ),
//   },
//   {
//     accessorKey: "Payment Created",
//     header: "Payment Created",
//     cell: ({ row }: any) => (
//       <div className="text-[12px] text-gray-800">
//         {row.getValue("Payment Created")}
//       </div>
//     ),
//   },
//   {
//     accessorKey: "Payment Value",
//     header: "Payment Value",
//     cell: ({ row }: any) => (
//       <div className="text-[12px] text-gray-800">
//         {row.getValue("Payment Value")}
//       </div>
//     ),
//   },
//   {
//     accessorKey: "Payment Version",
//     header: "Payment Version",
//     cell: ({ row }: any) => (
//       <div className="text-[12px] text-gray-800">
//         {row.getValue("Payment Version")}
//       </div>
//     ),
//   },

//   {
//     accessorKey: "Payment Status",
//     header: "Payment Status",
//     cell: ({ row }: any) => {
//       const status = row.getValue("Payment Status") as string;
//       const getStatusColor = () => {
//         switch (status.toLowerCase()) {
//           case "completed":
//             return "bg-[#E6F7FF] text-[#16A34A] px-3 py-1 text-[12px] font-medium rounded-full";
//           case "rejected":
//             return "bg-[#FEF2F2] text-[#DC2626] px-3 py-1 text-[12px] font-medium rounded-full";
//           case "pending":
//             return "bg-[#FFF7ED] text-[#EA580C] px-3 py-1 text-[12px] font-medium rounded-full";
//           default:
//             return "bg-gray-100 text-gray-600 px-3 py-1 text-[12px] font-medium rounded-full";
//         }
//       };
//       return <span className={getStatusColor()}>{status}</span>;
//     },
//   },
//   {
//     accessorKey: "Receipt Link",
//     header: "Receipt Link",
//     cell: ({ row }: any) => (
//       <div className="text-[12px] text-gray-800">
//         {row.getValue("Receipt Link")}
//       </div>
//     ),
//   },
//   {
//     cell: ({ row }) => (
//       <div className="text-[12px] text-gray-800">
//         {row.getValue("Verified By")}
//       </div>
//     ),
//     accessorKey: "Verified By",
//     header: () => <span className="text-[#009959]">Verified By</span>,
//   },
//   {
//     accessorKey: "Remarks",
//     header: "Remarks",
//     cell: ({ row }: any) => (
//       <div className="text-[12px] text-gray-800">{row.getValue("Remarks")}</div>
//     ),
//   },
//   {
//     accessorKey: "Verification Remarks",
//     header: "Verification Remarks",
//     cell: ({ row }: any) => (
//       <div className="text-[12px] text-gray-800">
//         {row.getValue("Verification Remarks")}
//       </div>
//     ),
//   },
// ] as any;

>>>>>>> 799176fc
interface DealsTableProps {
  onEditDeal?: (dealId: string) => void;
  onAddPayment?: (dealId: string) => void;
  searchTerm?: string;
}

const DealsTable: React.FC<DealsTableProps> = ({
  onEditDeal,
  onAddPayment,
  searchTerm = "",
}) => {
  const deleteDealMutation = useDeleteDeal();
  const { data: dealsResponse, isLoading, error } = useDealsQuery({
    search: searchTerm,
    ordering: "-created_at",
  });
  
  // Debug logging
  console.log('🔍 [ORG_ADMIN_DEALS_TABLE_DEBUG] ===== ORG ADMIN DEALS TABLE DEBUG =====');
  console.log('🔍 [ORG_ADMIN_DEALS_TABLE_DEBUG] dealsResponse:', dealsResponse);
  console.log('🔍 [ORG_ADMIN_DEALS_TABLE_DEBUG] isLoading:', isLoading);
  console.log('🔍 [ORG_ADMIN_DEALS_TABLE_DEBUG] error:', error);
  console.log('🔍 [ORG_ADMIN_DEALS_TABLE_DEBUG] dealsResponse?.data:', dealsResponse?.data);
  console.log('🔍 [ORG_ADMIN_DEALS_TABLE_DEBUG] dealsResponse?.data?.length:', dealsResponse?.data?.length);
  console.log('🔍 [ORG_ADMIN_DEALS_TABLE_DEBUG] ===========================================');
  
  // Handle the data structure like salesperson table
  const deals = useMemo(() => {
    if (Array.isArray(dealsResponse?.data)) {
      return dealsResponse.data;
    } else if (dealsResponse?.data && typeof dealsResponse.data === 'object' && 'results' in dealsResponse.data) {
      return (dealsResponse.data as { results: Deal[] }).results;
    }
    return [];
  }, [dealsResponse]);
  
  console.log('🔍 [ORG_ADMIN_DEALS_TABLE_DEBUG] Final deals array length:', deals.length);

  const [expandedRows, setExpandedRows] = useState<Record<string, boolean>>({});
  const roleConfig = useRoleConfig();

  const handleRowExpand = useCallback((rowId: string) => {
    setExpandedRows((prev) => ({
      ...prev,
      [rowId]: !prev[rowId],
    }));
  }, []);

  // Expanded content renderer
  const renderExpandedContent = (row: any) => {
    const payments = row.original.payments || [];
    
    return (
      <div className="p-4 bg-gray-50 border-t">
        <h4 className="font-semibold text-gray-900 mb-3">Payment Details</h4>
        {payments.length === 0 ? (
          <p className="text-gray-500">No payments found for this deal</p>
        ) : (
          <div className="space-y-3">
            {payments.map((payment: Payment, index: number) => (
              <div key={payment.id} className="bg-white p-3 rounded-lg border">
                <div className="grid grid-cols-2 md:grid-cols-4 gap-4 text-sm">
                  <div>
                    <span className="font-medium text-gray-700">Amount:</span>
                    <div className="text-gray-900">${payment.received_amount}</div>
                  </div>
                  <div>
                    <span className="font-medium text-gray-700">Method:</span>
                    <div className="text-gray-900">{payment.payment_method || 'N/A'}</div>
                  </div>
                  <div>
                    <span className="font-medium text-gray-700">Status:</span>
                    <span className={cn(
                      "px-2 py-1 rounded-full text-xs font-medium",
                      payment.status === "verified" ? "bg-green-100 text-green-700" :
                      payment.status === "rejected" ? "bg-red-100 text-red-700" :
                      "bg-yellow-100 text-yellow-700"
                    )}>
                      {payment.status || row.original.verification_status}
                    </span>
                  </div>
                  <div>
                    <span className="font-medium text-gray-700">Date:</span>
                    <div className="text-gray-900">
                      {payment.payment_date ? format(new Date(payment.payment_date), "MMM d, yyyy") : 'N/A'}
                    </div>
                  </div>
                </div>
                {payment.payment_remarks && (
                  <div className="mt-2 pt-2 border-t">
                    <span className="font-medium text-gray-700">Remarks:</span>
                    <div className="text-gray-900 text-sm">{payment.payment_remarks}</div>
                  </div>
                )}
              </div>
            ))}
          </div>
        )}
      </div>
    );
  };

  const columns: ColumnDef<Deal>[] = useMemo(
    () => [
      {
        id: "deal_name",
        header: "Deal Name",
        accessorKey: "deal_name",
        cell: ({ row }) => (
          <span className="text-sm font-medium text-gray-900">
            {row.original.deal_name}
          </span>
        ),
      },
      {
        id: "client_name",
        header: "Client Name",
        accessorKey: "client_name",
        cell: ({ row }) => (
          <span className="text-sm text-gray-700">
            {row.original.client_name}
          </span>
        ),
      },
      {
        id: "pay_status",
        header: "Status",
        accessorKey: "pay_status",
        cell: ({ row }) => {
          const statusRaw = row.original.pay_status; // full_payment | partial_payment
          const statusLabel = statusRaw === "full_payment" ? "Full Pay" : "Partial Pay";
          const badgeClass =
            statusRaw === "full_payment"
              ? "bg-green-100 text-green-700"
              : "bg-yellow-100 text-yellow-700";
          return (
            <span className={`px-2 py-1 rounded-full text-xs font-medium ${badgeClass}`}>{
              statusLabel
            }</span>
          );
        },
      },
      {
        id: "remarks",
        header: "Remarks",
        accessorKey: "deal_remarks",
        cell: ({ row }) => (
          <span className="truncate max-w-[150px] block text-sm text-gray-700">
            {row.original.deal_remarks || "-"}
          </span>
        ),
      },
      {
        id: "deal_value",
        header: "Deal Value",
        accessorKey: "deal_value",
        cell: ({ row }) => {
          const value = row.original.deal_value;
          const numericValue = typeof value === 'number' ? value : parseFloat(String(value || '0'));
          const formattedValue = `रू ${numericValue.toLocaleString()}`;
          return (
            <span className="text-sm text-gray-900 font-medium">{formattedValue}</span>
          );
        },
      },
      {
        id: "deal_date",
        header: "Deal Date",
        accessorKey: "deal_date",
        cell: ({ row }) => (
          <span className="text-sm text-gray-700">
            {row.original.deal_date ? format(new Date(row.original.deal_date), "MMM d, yyyy") : "-"}
          </span>
        ),
      },
      {
        id: "payment",
        header: "Payment",
        cell: ({ row }) => {
          const payments = row.original.payments || [];
          const dealStatus = row.original.verification_status;
          
          // If no payments exist, show deal status
          if (payments.length === 0) {
            const statusColor = 
              dealStatus === "verified" ? "text-green-600" :
              dealStatus === "rejected" ? "text-red-600" : 
              "text-orange-500"; // pending = orange
            
            return (
              <div className="flex gap-1">
                <span className={`text-xs font-semibold ${statusColor}`}>
                  First
                </span>
              </div>
            );
          }
          
          // If payments exist, show them with proper status colors
          return (
            <div className="flex gap-1">
              {payments.slice(0, 2).map((p: Payment, idx: number) => {
                // Determine payment status - if payment has status, use it; otherwise use deal status
                const paymentStatus = p.status || dealStatus;
                const statusColor = 
                  paymentStatus === "verified" ? "text-green-600" :
                  paymentStatus === "rejected" ? "text-red-600" : 
                  "text-orange-500"; // pending = orange
                
                return (
                  <span
                    key={p.id}
                    className={cn(
                      "text-xs font-semibold",
                      statusColor
                    )}
                  >
                    {idx === 0 ? "First" : "Second"}
                  </span>
                );
              })}
            </div>
          );
        },
      },
      {
        id: "pay_method",
        header: "Pay Method",
        cell: ({ row }) => {
          const payments = row.original.payments || [];
          
          // If no payments exist, show deal's payment method
          if (payments.length === 0) {
            const dealPaymentMethod = row.original.payment_method;
            return <span className="text-sm">{dealPaymentMethod || "-"}</span>;
          }
          
          // If payments exist, show first payment's method
          return <span className="text-sm">{payments[0]?.payment_method || "-"}</span>;
        },
      },
      {
        id: "due_date",
        header: "Due Date",
        accessorKey: "due_date",
        cell: ({ row }) => (
          <span className="text-sm text-gray-700">
            {row.original.due_date ? format(new Date(row.original.due_date), "MMM d, yyyy") : "-"}
          </span>
        ),
      },
      {
        id: "version",
        header: "Version",
        cell: ({ row }) => (
          <span className="text-sm">
            {row.original.version === 'edited' ? "Edited" : "Original"}
          </span>
        ),
      },
      // Sales Person column - always show for org-admin
      {
        id: "sales_person",
        header: "Sales Person",
        cell: ({ row }: any) => (
          <span className="text-sm">{row.original.created_by?.full_name || "-"}</span>
        ),
      },
      {
        id: "actions",
        header: "Actions",
        cell: ({ row }) => (
          <div className="flex gap-2">
            <Button
              size="icon"
              variant="outline"
              onClick={(e) => {
                e.stopPropagation();
                handleRowExpand(row.id);
              }}
              title={expandedRows[row.id] ? "Collapse" : "Expand"}
            >
              {expandedRows[row.id] ? (
                <ChevronDown className="h-4 w-4" />
              ) : (
                <ChevronRight className="h-4 w-4" />
              )}
            </Button>
            {roleConfig.allowedActions.includes('edit') && (
              <Button
                size="icon"
                variant="outline"
                onClick={() => onEditDeal?.(row.original.id)}
              >
                <Edit className="h-4 w-4" />
              </Button>
            )}
            {roleConfig.allowedActions.includes('addPayment') && (
              <Button
                size="icon"
                variant="outline"
                onClick={() => onAddPayment?.(row.original.id)}
              >
                <Plus className="h-4 w-4" />
              </Button>
            )}
            {roleConfig.allowedActions.includes('delete') && (
              <AlertDialog>
                <AlertDialogTrigger asChild>
                  <Button
                    size="icon"
                    variant="outline"
                    className="text-red-600 hover:text-red-700"
                  >
                    <Trash2 className="h-4 w-4" />
                  </Button>
                </AlertDialogTrigger>
                <AlertDialogContent>
                  <AlertDialogHeader>
                    <AlertDialogTitle>Are you absolutely sure?</AlertDialogTitle>
                    <AlertDialogDescription>
                      This action cannot be undone. This will permanently delete the deal
                      "{row.original.deal_name}".
                    </AlertDialogDescription>
                  </AlertDialogHeader>
                  <AlertDialogFooter>
                    <AlertDialogCancel>Cancel</AlertDialogCancel>
                    <AlertDialogAction 
                      onClick={async () => {
                        try {
                          await deleteDealMutation.mutateAsync(row.original.id);
                          toast.success("Deal deleted successfully!");
                        } catch (error: any) {
                          toast.error(error.message || "Failed to delete deal");
                        }
                      }}
                      className="bg-red-600 hover:bg-red-700"
                    >
                      Continue
                    </AlertDialogAction>
                  </AlertDialogFooter>
                </AlertDialogContent>
              </AlertDialog>
            )}
          </div>
        ),
      },
    ],
<<<<<<< HEAD
    [onEditDeal, onAddPayment, roleConfig.allowedActions, expandedRows, handleRowExpand]
=======
    [roleConfig, onEditDeal, onAddPayment]
  );

  const nestedColumns: ColumnDef<Payment>[] = useMemo(
    () => [
      {
        accessorKey: "Payment",
        header: "Payment",
        cell: ({ row }) => (
          <div className="text-[12px] text-gray-800">
            {format(new Date(row.original.payment_date), "MMM d, yyyy")}
          </div>
        ),
      },
      {
        accessorKey: "payment_date",
        header: "Payment Date",
        cell: ({ row }) => (
          <div className="text-[12px] text-gray-800">
            {format(new Date(row.original.payment_date), "MMM d, yyyy")}
          </div>
        ),
      },
      {
        accessorKey: "Payment Created",
        header: "Payment Created",
        cell: ({ row }) => (
          <div className="text-[12px] text-gray-800">
            {row.original.received_amount}
          </div>
        ),
      },
      {
        accessorKey: "Payment Value",
        header: "Method",
        cell: ({ row }) => (
          <div className="text-[12px] text-gray-800">
            {row.original.payment_method}
          </div>
        ),
      },
      {
        accessorKey: "Payment Version",
        header: "Payment Version",
        cell: ({ row }) => (
          <div className="text-[12px] text-gray-800">
            {row.original.payment_method}
          </div>
        ),
      },
      {
        accessorKey: "Payment Status",
        header: "Payment Status",
        cell: ({ row }) => (
          <div className="text-[12px] text-gray-800">
            {row.original.verified_by
              ? row.original.verified_by.full_name
              : "N/A"}
          </div>
        ),
      },
      {
        accessorKey: "Receipt Link",
        header: "Receipt Link",
        cell: ({ row }) => (
          <div className="text-[12px] text-gray-800">
            {row.original.verification_remarks || "N/A"}
          </div>
        ),
      },
      {
        accessorKey: "Verified By",
        header: "Verified By",
        cell: ({ row }) => (
          <div className="text-[12px] text-gray-800">
            {row.original.verification_remarks || "N/A"}
          </div>
        ),
      },
    ],
    []
  );

  const expandedContent = useCallback(
    (row: Row<Deal>) => (
      <div className="bg-gray-50 p-4">
        <h3 className="font-semibold text-lg mb-2">Payment Details</h3>
        <UnifiedTable
          columns={nestedColumns as ColumnDef<unknown>[]}
          data={row.original.payments || []}
          config={{
            features: {
              pagination: false,
              sorting: false,
              filtering: false,
              selection: false,
              expansion: false,
              columnVisibility: false,
              globalSearch: false,
            },
            styling: {
              variant: "compact",
            },
          }}
        />
      </div>
    ),
    [nestedColumns]
>>>>>>> 799176fc
  );

  // Get row className for styling
  const getRowClassName = (row: Row<Deal>) => {
    const payments = row.original.payments as Payment[] | undefined;
    const hasRejected = payments?.some((p) => p.status === "rejected");
    return hasRejected ? "bg-red-50" : "";
  };

  return (
    <UnifiedTable
      data={deals}
      columns={columns as any}
      loading={isLoading}
      error={error ? "Failed to load deals" : undefined}
      expandedContent={renderExpandedContent}
      expandedRows={expandedRows}
      onExpandedRowsChange={setExpandedRows}
      getRowProps={(row) => ({
        className: getRowClassName(row as Row<Deal>),
      })}
      config={{
        styling: { variant: "figma" },
        features: {
          pagination: true,
          sorting: true,
          selection: false,
          export: false,
          refresh: false,
          columnVisibility: false,
          globalSearch: false,
          expansion: true,
        },
        pagination: {
          pageSize: 10,
          showSizeSelector: true,
          showInfo: true,
        },
        messages: {
          empty: "No deals found.",
          loading: "Loading deals...",
        },
      }}
    />
  );
};

export default DealsTable;

<|MERGE_RESOLUTION|>--- conflicted
+++ resolved
@@ -25,12 +25,6 @@
 import { Button } from "@/components/ui/button";
 import { cn } from "@/lib/utils";
 
-<<<<<<< HEAD
-// Helper function to convert index to ordinal words
-const getOrdinalWord = (index: number): string => {
-  const ordinals = ["first", "second", "third", "fourth", "fifth", "sixth", "seventh", "eighth", "ninth", "tenth"];
-  return ordinals[index] || `${index + 1}th`;
-=======
 // Fetch deals function for org-admin (gets all deals in organization)
 const fetchDeals = async (searchTerm: string): Promise<Deal[]> => {
       const response = await apiClient.get<Deal[]>("/deals/deals/", {
@@ -40,7 +34,6 @@
       ordering: "-created_at", // Sort by creation date descending to get newest first
     });
   return response.data || [];
->>>>>>> 799176fc
 };
 
 // Tooltip component for payment amounts
@@ -78,8 +71,6 @@
 
 PaymentTooltip.displayName = "PaymentTooltip";
 
-<<<<<<< HEAD
-=======
 // Parent table data structure
 interface MainUsers {
   id: string;
@@ -408,7 +399,6 @@
 //   },
 // ] as any;
 
->>>>>>> 799176fc
 interface DealsTableProps {
   onEditDeal?: (dealId: string) => void;
   onAddPayment?: (dealId: string) => void;
@@ -681,85 +671,37 @@
         id: "actions",
         header: "Actions",
         cell: ({ row }) => (
-          <div className="flex gap-2">
-            <Button
-              size="icon"
-              variant="outline"
-              onClick={(e) => {
-                e.stopPropagation();
-                handleRowExpand(row.id);
-              }}
-              title={expandedRows[row.id] ? "Collapse" : "Expand"}
-            >
-              {expandedRows[row.id] ? (
-                <ChevronDown className="h-4 w-4" />
-              ) : (
-                <ChevronRight className="h-4 w-4" />
-              )}
-            </Button>
-            {roleConfig.allowedActions.includes('edit') && (
-              <Button
-                size="icon"
-                variant="outline"
+          <div className="flex items-center justify-center gap-1">
+            {roleConfig.allowedActions.includes("edit") && (
+              <button
                 onClick={() => onEditDeal?.(row.original.id)}
+                className="w-6 h-6 rounded-full bg-[#4F46E5] text-white flex items-center justify-center hover:bg-[#4338CA] transition-colors"
+                title="Edit Deal"
               >
-                <Edit className="h-4 w-4" />
-              </Button>
+                <Edit className="w-3 h-3" />
+              </button>
             )}
-            {roleConfig.allowedActions.includes('addPayment') && (
-              <Button
-                size="icon"
-                variant="outline"
+            {roleConfig.allowedActions.includes("addPayment") && (
+              <button
                 onClick={() => onAddPayment?.(row.original.id)}
+                className="w-6 h-6 rounded-full bg-[#22C55E] text-white flex items-center justify-center hover:bg-[#16A34A] transition-colors"
+                title="Add Payment"
               >
-                <Plus className="h-4 w-4" />
-              </Button>
+                <Plus className="w-3 h-3" />
+              </button>
             )}
-            {roleConfig.allowedActions.includes('delete') && (
-              <AlertDialog>
-                <AlertDialogTrigger asChild>
-                  <Button
-                    size="icon"
-                    variant="outline"
-                    className="text-red-600 hover:text-red-700"
-                  >
-                    <Trash2 className="h-4 w-4" />
-                  </Button>
-                </AlertDialogTrigger>
-                <AlertDialogContent>
-                  <AlertDialogHeader>
-                    <AlertDialogTitle>Are you absolutely sure?</AlertDialogTitle>
-                    <AlertDialogDescription>
-                      This action cannot be undone. This will permanently delete the deal
-                      "{row.original.deal_name}".
-                    </AlertDialogDescription>
-                  </AlertDialogHeader>
-                  <AlertDialogFooter>
-                    <AlertDialogCancel>Cancel</AlertDialogCancel>
-                    <AlertDialogAction 
-                      onClick={async () => {
-                        try {
-                          await deleteDealMutation.mutateAsync(row.original.id);
-                          toast.success("Deal deleted successfully!");
-                        } catch (error: any) {
-                          toast.error(error.message || "Failed to delete deal");
-                        }
-                      }}
-                      className="bg-red-600 hover:bg-red-700"
-                    >
-                      Continue
-                    </AlertDialogAction>
-                  </AlertDialogFooter>
-                </AlertDialogContent>
-              </AlertDialog>
+            {roleConfig.allowedActions.includes("delete") && (
+              <button
+                title="Delete Deal"
+                className="w-8 h-8 flex items-center justify-center rounded-full bg-red-100 hover:bg-red-200 transition-colors"
+              >
+                <Image src={deleteIcon} alt="Delete" width={16} height={16} />
+              </button>
             )}
           </div>
         ),
       },
     ],
-<<<<<<< HEAD
-    [onEditDeal, onAddPayment, roleConfig.allowedActions, expandedRows, handleRowExpand]
-=======
     [roleConfig, onEditDeal, onAddPayment]
   );
 
@@ -840,35 +782,7 @@
         ),
       },
     ],
-    []
-  );
-
-  const expandedContent = useCallback(
-    (row: Row<Deal>) => (
-      <div className="bg-gray-50 p-4">
-        <h3 className="font-semibold text-lg mb-2">Payment Details</h3>
-        <UnifiedTable
-          columns={nestedColumns as ColumnDef<unknown>[]}
-          data={row.original.payments || []}
-          config={{
-            features: {
-              pagination: false,
-              sorting: false,
-              filtering: false,
-              selection: false,
-              expansion: false,
-              columnVisibility: false,
-              globalSearch: false,
-            },
-            styling: {
-              variant: "compact",
-            },
-          }}
-        />
-      </div>
-    ),
-    [nestedColumns]
->>>>>>> 799176fc
+    [onEditDeal, onAddPayment, roleConfig.allowedActions, expandedRows, handleRowExpand]
   );
 
   // Get row className for styling
