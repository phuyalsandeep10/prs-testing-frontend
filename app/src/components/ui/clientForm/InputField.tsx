import React from "react";
import { FieldError, UseFormRegisterReturn } from "react-hook-form";
import InputWrapper from "./InputWrapper";

interface InputFieldProps {
  label: string;
  id: string;
  type?: string;
  placeholder?: string;
  registration: UseFormRegisterReturn;
  error?: FieldError;
  required?: boolean;
  width?: string;
  height?: string;
  borderColor?: string;
  labelClassName?: string;
  inputClassName?: string;
  wrapperClassName?: string;
<<<<<<< HEAD
  readOnly?: boolean;
=======
  disabled?: boolean;
>>>>>>> 62cac412
}

const InputField: React.FC<InputFieldProps> = ({
  label,
  id,
  type = "text",
  placeholder,
  registration,
  error,
  required,
  width = "w-[398px]",
  height = "h-[48px]",
  borderColor,
  labelClassName,
  inputClassName = "",
  wrapperClassName,
<<<<<<< HEAD
  readOnly
=======
  disabled = false,
>>>>>>> 62cac412
}) => {
  return (
    <InputWrapper
      id={id}
      label={label}
      required={required}
      error={error}
      labelClassName={labelClassName}
      wrapperClassName={wrapperClassName}
      errorClassName="mt-1 text-sm text-red-600 whitespace-nowrap"
    >
      <input
        id={id}
        type={type}
        placeholder={placeholder}
        readOnly={readOnly}
        {...registration}
        className={`mt-1 block ${width} ${height} p-2 rounded-[6px] text-[12px] font-normal outline-none focus:ring-[#6B7FFF] focus:border-[#6B7FFF] border ${borderColor} shadow-[0_0_4px_#8393FC] ${inputClassName} ${
          error ? "border-red-500" : ""
        }`}
        disabled={disabled}
      />
    </InputWrapper>
  );
};

export default InputField;<|MERGE_RESOLUTION|>--- conflicted
+++ resolved
@@ -16,11 +16,8 @@
   labelClassName?: string;
   inputClassName?: string;
   wrapperClassName?: string;
-<<<<<<< HEAD
+  disabled?: boolean;
   readOnly?: boolean;
-=======
-  disabled?: boolean;
->>>>>>> 62cac412
 }
 
 const InputField: React.FC<InputFieldProps> = ({
@@ -37,11 +34,8 @@
   labelClassName,
   inputClassName = "",
   wrapperClassName,
-<<<<<<< HEAD
-  readOnly
-=======
   disabled = false,
->>>>>>> 62cac412
+  readOnly = false
 }) => {
   return (
     <InputWrapper
