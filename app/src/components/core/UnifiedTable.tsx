"use client";

import * as React from "react";
import {
  ColumnDef,
  ColumnFiltersState,
  Row,
  SortingState,
  VisibilityState,
  flexRender,
  getCoreRowModel,
  getFilteredRowModel,
  getPaginationRowModel,
  getSortedRowModel,
  useReactTable,
} from "@tanstack/react-table";
import {
  ChevronDown,
  ChevronUp,
  Search,
  Filter,
  Download,
  RefreshCw,
  Eye,
  EyeOff,
  ChevronLeft,
  ChevronRight,
  ChevronsLeft,
  ChevronsRight,
  ChevronRight as ExpandIcon,
} from "lucide-react";

import { Button } from "@/components/ui/button";
import { Input } from "@/components/ui/input";
import {
  DropdownMenu,
  DropdownMenuCheckboxItem,
  DropdownMenuContent,
  DropdownMenuTrigger,
} from "@/components/ui/dropdown-menu";
import {
  Table,
  TableBody,
  TableCell,
  TableHead,
  TableHeader,
  TableRow,
} from "@/components/ui/table";
import { cn } from "@/lib/utils";
import TableSkeleton from './TableSkeleton';

// ==================== TYPES ====================
export interface TableFeatures {
  pagination?: boolean;
  sorting?: boolean;
  filtering?: boolean;
  selection?: boolean;
  expansion?: boolean;
  columnVisibility?: boolean;
  globalSearch?: boolean;
  export?: boolean;
  refresh?: boolean;
  splitTable?: boolean; // NEW: Split table feature
}

export interface TableStyling {
  variant?:
    | "default"
    | "minimal"
    | "professional"
    | "compact"
    | "figma"
    | "payment"
    | "team"        // NEW: Team table variant
    | "user"        // NEW: User table variant  
    | "verification"; // NEW: Verification table variant
  size?: "sm" | "md" | "lg";
  striped?: boolean;
  bordered?: boolean;
  hover?: boolean;
}

export interface TableConfig {
  features?: TableFeatures;
  styling?: TableStyling;
  pagination?: {
    pageSize?: number;
    /**
     * Current page (1-based). Optional – only needed when using external/server-side pagination.
     */
    page?: number;
    /**
     * Total number of rows when using server-side pagination. Optional.
     */
    total?: number;
    /**
     * Callback fired when the page index changes in external pagination mode.
     */
    onPageChange?: (page: number) => void;
    /**
     * Callback fired when the page size changes in external pagination mode.
     */
    onPageSizeChange?: (pageSize: number) => void;
    showSizeSelector?: boolean;
    showInfo?: boolean;
  };
  messages?: {
    loading?: string;
    empty?: string;
    error?: string;
    searchPlaceholder?: string;
  };
<<<<<<< HEAD
  splitTable?: {
    // NEW: Split table configuration
    scrollableColumns?: ColumnDef<any>[];
    rightColumns?: ColumnDef<any>[];
  };
=======
  getRowId?: (row: any) => string;
>>>>>>> 799176fc
}

export interface UnifiedTableProps<TData> {
  data: TData[];
  columns: ColumnDef<TData>[];
  config?: TableConfig;
  loading?: boolean;
  error?: string | null;
  onRowClick?: (row: Row<TData>) => void;
  onRowSelect?: (selectedRows: TData[]) => void;
  onExport?: (data: TData[]) => void;
  onRefresh?: () => void;
  className?: string;
  expandedContent?: (row: Row<TData>) => React.ReactNode;
  toolbar?: React.ReactNode;
  getRowProps?: (row: Row<TData>) => React.HTMLAttributes<HTMLTableRowElement>;
  expandedRows?: Record<string, boolean>;
  onExpandedRowsChange?: (expandedRows: Record<string, boolean>) => void;
<<<<<<< HEAD
  // NEW: Split table props
  scrollableColumns?: ColumnDef<TData>[];
  rightColumns?: ColumnDef<TData>[];
  customLoadingComponent?: React.ReactNode;
=======
  hideExpansionColumn?: boolean;
>>>>>>> 799176fc
}

// ==================== DEFAULT CONFIGURATIONS ====================
const defaultFeatures: TableFeatures = {
  pagination: true,
  sorting: true,
  filtering: false,
  selection: false,
  expansion: false,
  columnVisibility: true,
  globalSearch: true,
  export: false,
  refresh: false,
  splitTable: false, // NEW
};

const defaultStyling: TableStyling = {
  variant: "default",
  size: "md",
  striped: false,
  bordered: true,
  hover: true,
};

const defaultMessages = {
  loading: "Loading data...",
  empty: "No data available",
  error: "Failed to load data",
  searchPlaceholder: "Search...",
};

// ==================== STYLING VARIANTS ====================
const getTableVariant = (variant: string, size: string) => {
  const variants = {
    default: {
      table: "w-auto border-collapse",
      header: "bg-gray-50 border-b border-gray-200",
      headerCell:
        "px-6 py-3 text-left text-xs font-medium text-gray-500 uppercase tracking-wider",
      row: "border-b border-gray-200 hover:bg-gray-50 transition-colors",
      cell: "px-6 py-4 whitespace-nowrap text-sm text-gray-900",
    },
    minimal: {
      table: "w-[100%]",
      header: "border-b",
      headerCell: "pb-3 text-left text-sm font-medium text-gray-700",
      row: "border-b border-gray-100 hover:bg-gray-25",
      cell: "py-3 text-sm text-gray-600",
    },
    professional: {
      table:
        "w-[100%] border-collapse bg-white shadow-sm rounded-lg overflow-hidden",
      header:
        "bg-gradient-to-r from-blue-50 to-indigo-50 border-b-2 border-blue-200",
      headerCell:
        "px-6 py-4 text-left text-sm font-semibold text-blue-900 uppercase tracking-wide",
      row: "border-b border-gray-100 hover:bg-blue-25 transition-all duration-200",
      cell: "px-6 py-4 text-sm text-gray-800",
    },
    compact: {
      table: "w-[100%] text-sm",
      header: "bg-gray-100 border-b",
      headerCell:
        "px-3 py-2 text-left text-xs font-medium text-gray-600 uppercase",
      row: "border-b border-gray-100 hover:bg-gray-50",
      cell: "px-3 py-2 text-xs text-gray-700",
    },
    figma: {
      table: "w-full",
      header: "bg-[#F1F0FF] border-b border-gray-200",
      headerCell: "px-6 py-4 text-left text-[14px] font-semibold text-gray-900",
      row: "border-b border-gray-100 hover:bg-gray-50 transition-colors",
      cell: "px-6 py-4 text-[14px] text-gray-700",
    },
    // NEW: Payment variant
    payment: {
      table: "w-full text-sm",
      header: "sticky top-0 z-10 bg-[#DADFFF] border-b border-gray-200",
      headerCell:
        "text-left px-3 py-2 font-medium text-[#31323A] whitespace-nowrap h-[48px]",
      row: "border-b border-gray-200",
      cell: "px-3 py-2 text-[#31323A] text-[12px] border-b border-gray-200 whitespace-nowrap",
    },
    // NEW: Team table variant - matches TeamTable exactly
    team: {
      table: "w-auto border-collapse",
      header: "bg-[#F8F9FA] border-b hover:bg-[#F8F9FA]",
      headerCell: "px-6 py-3 text-left text-xs font-bold text-gray-600 uppercase tracking-wider",
      row: "border-b hover:bg-gray-50/50",
      cell: "px-6 py-4 whitespace-nowrap text-sm text-gray-800",
    },
    // NEW: User table variant - matches UserTable exactly
    user: {
      table: "w-full",
      header: "bg-[#F1F0FF] border-b border-gray-200",
      headerCell: "px-6 py-4 text-left text-[14px] font-semibold text-gray-900",
      row: "hover:bg-gray-50 transition-colors",
      cell: "px-6 py-4 text-[14px] text-gray-700",
    },
    // NEW: Verification table variant - matches VerificationComponent exactly
    verification: {
      table: "min-w-[600px] w-full table-auto border-collapse",
      header: "bg-[#DADFFF] border-b border-gray-400",
      headerCell: "py-3 px-4 text-left text-[16px] font-medium text-[#31323A]",
      row: "text-[12px] text-gray-800",
      cell: "py-3 px-4 truncate",
    },
  };

  return variants[variant as keyof typeof variants] || variants.default;
};

<<<<<<< HEAD
// ==================== SPLIT TABLE COMPONENT ====================
interface SplitTableProps<TData> {
  data: TData[];
  scrollableColumns: ColumnDef<TData>[];
  rightColumns: ColumnDef<TData>[];
  styling: TableStyling;
  messages: any;
}

const SplitTable = <TData,>({
  data,
  scrollableColumns,
  rightColumns,
  styling,
  messages,
}: SplitTableProps<TData>) => {
  const leftTableRef = React.useRef<HTMLTableElement>(null);
  const rightTableRef = React.useRef<HTMLTableElement>(null);

  const leftTable = useReactTable({
    data,
    columns: scrollableColumns,
    getCoreRowModel: getCoreRowModel(),
  });

  const rightTable = useReactTable({
    data,
    columns: rightColumns,
    getCoreRowModel: getCoreRowModel(),
  });

  const styles = React.useMemo(
    () => getTableVariant(styling.variant!, styling.size!),
    [styling.variant, styling.size]
  );

  // Sync row heights between left and right tables
  React.useEffect(() => {
    const syncRowHeights = () => {
      if (!leftTableRef.current || !rightTableRef.current) return;

      const leftRows = leftTableRef.current.querySelectorAll("tbody tr");
      const rightRows = rightTableRef.current.querySelectorAll("tbody tr");

      // Reset heights first
      leftRows.forEach((row) => {
        (row as HTMLElement).style.height = "auto";
      });
      rightRows.forEach((row) => {
        (row as HTMLElement).style.height = "auto";
      });

      // Calculate and apply max heights
      for (let i = 0; i < Math.min(leftRows.length, rightRows.length); i++) {
        const leftRowHeight = (leftRows[i] as HTMLElement).offsetHeight;
        const rightRowHeight = (rightRows[i] as HTMLElement).offsetHeight;
        const maxHeight = Math.max(leftRowHeight, rightRowHeight);

        (leftRows[i] as HTMLElement).style.height = `${maxHeight}px`;
        (rightRows[i] as HTMLElement).style.height = `${maxHeight}px`;
      }
    };

    syncRowHeights();

    // Sync heights when Select dropdown changes
    const observer = new ResizeObserver(syncRowHeights);
    if (leftTableRef.current) observer.observe(leftTableRef.current);
    if (rightTableRef.current) observer.observe(rightTableRef.current);

    return () => observer.disconnect();
  }, [data]);

  return (
    <div className="w-full border border-gray-200 rounded-lg overflow-hidden bg-white">
      <div className="flex h-full">
        {/* Scrollable left section */}
        <div className="flex-1 overflow-x-auto [&::-webkit-scrollbar]:hidden [-ms-overflow-style:none] [scrollbar-width:none]">
          <table ref={leftTableRef} className={styles.table}>
            <thead className={styles.header}>
              {leftTable.getHeaderGroups().map((headerGroup) => (
                <tr key={headerGroup.id}>
                  {headerGroup.headers.map((header) => (
                    <th key={header.id} className={styles.headerCell}>
                      {flexRender(
                        header.column.columnDef.header,
                        header.getContext()
                      )}
                    </th>
                  ))}
                </tr>
              ))}
            </thead>
            <tbody className="divide-y divide-gray-200">
              {leftTable.getRowModel().rows.map((row, index) => (
                <tr
                  key={row.id}
                  className={cn(
                    styles.row,
                    index % 2 === 0 ? "bg-white" : "bg-gray-50/50"
                  )}
                >
                  {row.getVisibleCells().map((cell) => (
                    <td key={cell.id} className={styles.cell}>
                      <div className="flex items-center min-h-[24px]">
                        {flexRender(
                          cell.column.columnDef.cell,
                          cell.getContext()
                        )}
                      </div>
                    </td>
                  ))}
                </tr>
              ))}
            </tbody>
          </table>
        </div>

        {/* Fixed right section */}
        <div className="flex-shrink-0">
          <table ref={rightTableRef} className={styles.table}>
            <thead className={cn(styles.header, "z-20")}>
              {rightTable.getHeaderGroups().map((headerGroup) => (
                <tr key={headerGroup.id}>
                  {headerGroup.headers.map((header) => (
                    <th key={header.id} className={styles.headerCell}>
                      {flexRender(
                        header.column.columnDef.header,
                        header.getContext()
                      )}
                    </th>
                  ))}
                </tr>
              ))}
            </thead>
            <tbody className="divide-y divide-gray-200">
              {rightTable.getRowModel().rows.map((row, index) => (
                <tr
                  key={row.id}
                  className={cn(
                    styles.row,
                    index % 2 === 0 ? "bg-white" : "bg-gray-50/50"
                  )}
                >
                  {row.getVisibleCells().map((cell) => (
                    <td key={cell.id} className={styles.cell}>
                      <div className="flex items-center min-h-[24px]">
                        {flexRender(
                          cell.column.columnDef.cell,
                          cell.getContext()
                        )}
                      </div>
                    </td>
                  ))}
                </tr>
              ))}
            </tbody>
          </table>
        </div>
      </div>
    </div>
  );
};
=======
// ==================== EXPANSION COLUMN ====================
const createExpansionColumn = <TData,>(
  features: TableFeatures,
  currentExpandedRows: Record<string, boolean>,
  setCurrentExpandedRows: (expandedRows: Record<string, boolean>) => void,
  expandedContent?: (row: Row<TData>) => React.ReactNode
): ColumnDef<TData> => ({
  id: "expansion",
  header: "",
  cell: ({ row }) => {
    const isExpanded = currentExpandedRows[row.id];
    const hasExpandedContent = expandedContent && features.expansion;

    if (!hasExpandedContent) {
      return null;
    }

    const handleToggle = () => {
      setCurrentExpandedRows({
        ...currentExpandedRows,
        [row.id]: !isExpanded,
      });
    };

    return (
      <button
        onClick={(e) => {
          e.stopPropagation();
          handleToggle();
        }}
        className="p-1 hover:bg-gray-100 rounded transition-colors chrome-transition-optimized"
        title={isExpanded ? "Collapse" : "Expand"}
      >
        <ExpandIcon
          className={cn(
            "h-4 w-4 text-gray-500 transition-transform duration-200 chrome-transition-optimized",
            isExpanded && "rotate-90"
          )}
        />
      </button>
    );
  },
  size: 40,
  enableSorting: false,
  enableHiding: false,
});
>>>>>>> 799176fc

// ==================== PAGINATION COMPONENT ====================
interface PaginationProps {
  table: any;
  config?: TableConfig["pagination"];
}

const TablePagination: React.FC<PaginationProps> = ({ table, config }) => {
  const pageSizes = [10, 20, 50, 100];
  
  // External pagination mode (server-side)
  const isExternalPagination = config?.page !== undefined && config?.total !== undefined && config?.onPageChange;
  
  if (isExternalPagination) {
    const currentPage = config!.page!;
    const totalPages = Math.ceil(config!.total! / table.getState().pagination.pageSize);
    
    const handlePageChange = (page: number) => {
      if (page >= 1 && page <= totalPages && page !== currentPage) {
        config!.onPageChange!(page);
      }
    };

    // Generate page numbers to show
    const getPageNumbers = () => {
      const delta = 2;
      const range = [];
      const rangeWithDots = [];

      for (let i = Math.max(2, currentPage - delta); i <= Math.min(totalPages - 1, currentPage + delta); i++) {
        range.push(i);
      }

      if (currentPage - delta > 2) {
        rangeWithDots.push(1, '...');
      } else {
        rangeWithDots.push(1);
      }

      rangeWithDots.push(...range);

      if (currentPage + delta < totalPages - 1) {
        rangeWithDots.push('...', totalPages);
      } else if (totalPages > 1) {
        rangeWithDots.push(totalPages);
      }

      return rangeWithDots;
    };

    return (
      <div className="px-6 py-4 bg-white border-t border-gray-100 flex items-center justify-between">
        <div className="flex items-center gap-2">
          <button
            onClick={() => handlePageChange(currentPage - 1)}
            disabled={currentPage <= 1}
            className="px-4 py-2 text-[14px] text-gray-600 hover:bg-gray-50 rounded-lg transition-colors font-medium disabled:opacity-50 disabled:cursor-not-allowed"
          >
            ← Previous
          </button>
          {config?.showInfo && (
            <span className="text-[14px] text-gray-500 ml-2">
              Page {currentPage} of {totalPages}
            </span>
          )}
        </div>

        <div className="flex items-center gap-1">
          {getPageNumbers().map((pageNum, index) => {
            if (pageNum === '...') {
              return (
                <span key={`dots-${index}`} className="text-[14px] text-gray-400 mx-2">
                  ...
                </span>
              );
            }
            return (
              <button
                key={pageNum}
                onClick={() => handlePageChange(pageNum as number)}
                className={`w-9 h-9 flex items-center justify-center text-[14px] rounded-lg transition-colors font-medium ${
                  currentPage === pageNum
                    ? 'bg-[#4F46E5] text-white'
                    : 'text-gray-600 hover:bg-gray-50'
                }`}
              >
                {pageNum}
              </button>
            );
          })}
        </div>

        <div className="flex items-center gap-2">
          {config?.showSizeSelector && (
            <select
              value={table.getState().pagination.pageSize}
              onChange={(e) => {
                table.setPageSize(Number(e.target.value));
                config?.onPageSizeChange?.(Number(e.target.value));
              }}
              className="px-3 py-1 text-[14px] border border-gray-300 rounded-lg"
            >
              {pageSizes.map(size => (
                <option key={size} value={size}>{size} per page</option>
              ))}
            </select>
          )}
          <button
            onClick={() => handlePageChange(currentPage + 1)}
            disabled={currentPage >= totalPages}
            className="px-4 py-2 text-[14px] text-gray-600 hover:bg-gray-50 rounded-lg transition-colors font-medium disabled:opacity-50 disabled:cursor-not-allowed"
          >
            Next →
          </button>
        </div>
      </div>
    );
  }

  // Internal pagination mode (client-side)
  const currentPage = table.getState().pagination.pageIndex + 1;
  const totalPages = table.getPageCount();

  const getPageNumbers = () => {
    const delta = 2;
    const range = [];
    const rangeWithDots = [];

    for (let i = Math.max(2, currentPage - delta); i <= Math.min(totalPages - 1, currentPage + delta); i++) {
      range.push(i);
    }

    if (currentPage - delta > 2) {
      rangeWithDots.push(1, '...');
    } else {
      rangeWithDots.push(1);
    }

    rangeWithDots.push(...range);

    if (currentPage + delta < totalPages - 1) {
      rangeWithDots.push('...', totalPages);
    } else if (totalPages > 1) {
      rangeWithDots.push(totalPages);
    }

    return rangeWithDots;
  };

  return (
    <div className="px-6 py-4 bg-white border-t border-gray-100 flex items-center justify-between">
      <div className="flex items-center gap-2">
        <button
          onClick={() => table.previousPage()}
          disabled={!table.getCanPreviousPage()}
          className="px-4 py-2 text-[14px] text-gray-600 hover:bg-gray-50 rounded-lg transition-colors font-medium disabled:opacity-50 disabled:cursor-not-allowed"
        >
          ← Previous
        </button>
        {config?.showInfo && (
          <span className="text-[14px] text-gray-500 ml-2">
            Page {currentPage} of {totalPages}
          </span>
        )}
      </div>

      <div className="flex items-center gap-1">
        {getPageNumbers().map((pageNum, index) => {
          if (pageNum === '...') {
            return (
              <span key={`dots-${index}`} className="text-[14px] text-gray-400 mx-2">
                ...
              </span>
            );
          }
          return (
            <button
              key={pageNum}
              onClick={() => table.setPageIndex((pageNum as number) - 1)}
              className={`w-9 h-9 flex items-center justify-center text-[14px] rounded-lg transition-colors font-medium ${
                currentPage === pageNum
                  ? 'bg-[#4F46E5] text-white'
                  : 'text-gray-600 hover:bg-gray-50'
              }`}
            >
              {pageNum}
            </button>
          );
        })}
      </div>

      <div className="flex items-center gap-2">
        {config?.showSizeSelector && (
          <select
            value={table.getState().pagination.pageSize}
            onChange={(e) => table.setPageSize(Number(e.target.value))}
            className="px-3 py-1 text-[14px] border border-gray-300 rounded-lg"
          >
            {pageSizes.map(size => (
              <option key={size} value={size}>{size} per page</option>
            ))}
          </select>
        )}
        <button
          onClick={() => table.nextPage()}
          disabled={!table.getCanNextPage()}
          className="px-4 py-2 text-[14px] text-gray-600 hover:bg-gray-50 rounded-lg transition-colors font-medium disabled:opacity-50 disabled:cursor-not-allowed"
        >
          Next →
        </button>
      </div>
    </div>
  );
};

// ==================== TOOLBAR COMPONENT ====================
interface ToolbarProps<TData> {
  table: any;
  config: TableConfig;
  onExport?: (data: TData[]) => void;
  onRefresh?: () => void;
  globalFilter: string;
  setGlobalFilter: (value: string) => void;
  toolbar?: React.ReactNode;
}

const TableToolbar = <TData,>({
  table,
  config,
  onExport,
  onRefresh,
  globalFilter,
  setGlobalFilter,
  toolbar,
}: ToolbarProps<TData>) => {
  const features = { ...defaultFeatures, ...config.features };
  const messages = { ...defaultMessages, ...config.messages };

  return (
    <div className="flex items-center justify-between p-4 bg-white border-b border-gray-200">
      <div className="flex items-center space-x-4">
        {features.globalSearch && (
          <div className="relative">
            <Search className="absolute left-3 top-1/2 -translate-y-1/2 h-4 w-4 text-gray-400" />
            <Input
              placeholder={messages.searchPlaceholder}
              value={globalFilter}
              onChange={(e) => setGlobalFilter(e.target.value)}
              className="pl-10 w-64"
            />
          </div>
        )}
        {features.filtering && (
          <Button variant="outline" size="sm">
            <Filter className="h-4 w-4 mr-2" />
            Filters
          </Button>
        )}
      </div>

      <div className="flex items-center space-x-2">
        {toolbar}
        {features.export && (
          <Button
            variant="outline"
            size="sm"
            onClick={() =>
              onExport?.(
                table.getFilteredRowModel().rows.map((row: any) => row.original)
              )
            }
          >
            <Download className="h-4 w-4 mr-2" />
            Export
          </Button>
        )}
        {features.refresh && (
          <Button variant="outline" size="sm" onClick={onRefresh}>
            <RefreshCw className="h-4 w-4 mr-2" />
            Refresh
          </Button>
        )}
        {features.columnVisibility && (
          <DropdownMenu>
            <DropdownMenuTrigger asChild>
              <Button variant="outline" size="sm">
                <Eye className="h-4 w-4 mr-2" />
                Columns
                <ChevronDown className="h-4 w-4 ml-2" />
              </Button>
            </DropdownMenuTrigger>
            <DropdownMenuContent align="end" className="w-48">
              {table
                .getAllColumns()
                .filter((column: any) => column.getCanHide())
                .map((column: any) => (
                  <DropdownMenuCheckboxItem
                    key={column.id}
                    className="capitalize"
                    checked={column.getIsVisible()}
                    onCheckedChange={(value) =>
                      column.toggleVisibility(!!value)
                    }
                  >
                    {column.id}
                  </DropdownMenuCheckboxItem>
                ))}
            </DropdownMenuContent>
          </DropdownMenu>
        )}
      </div>
    </div>
  );
};

// ==================== MAIN COMPONENT ====================
export const UnifiedTable = React.memo(
  <TData,>({
    data,
    columns,
    config = {},
    loading = false,
    error = null,
    onRowClick,
    onRowSelect,
    onExport,
    onRefresh,
    className,
    expandedContent,
    toolbar,
    getRowProps,
    expandedRows,
    onExpandedRowsChange,
<<<<<<< HEAD
    scrollableColumns,
    rightColumns,
    customLoadingComponent,
=======
    hideExpansionColumn,
>>>>>>> 799176fc
  }: UnifiedTableProps<TData>) => {
    // Memoize configurations to prevent unnecessary re-calculations
    const features = React.useMemo(
      () => ({ ...defaultFeatures, ...config.features }),
      [config.features]
    );
    const styling = React.useMemo(
      () => ({ ...defaultStyling, ...config.styling }),
      [config.styling]
    );
    const messages = React.useMemo(
      () => ({ ...defaultMessages, ...config.messages }),
      [config.messages]
    );

    // Table state
    const [sorting, setSorting] = React.useState<SortingState>([]);
    const [columnFilters, setColumnFilters] =
      React.useState<ColumnFiltersState>([]);
    const [columnVisibility, setColumnVisibility] =
      React.useState<VisibilityState>({});
    const [rowSelection, setRowSelection] = React.useState({});
    const [globalFilter, setGlobalFilter] = React.useState("");
    const [internalExpandedRows, setInternalExpandedRows] = React.useState<
      Record<string, boolean>
    >({});

    // Use controlled expansion state if provided, otherwise use internal state
    const currentExpandedRows = expandedRows || internalExpandedRows;
    const setCurrentExpandedRows =
      onExpandedRowsChange || setInternalExpandedRows;

<<<<<<< HEAD
    // Check if using external pagination
    const isExternalPagination = config.pagination?.page !== undefined && 
      config.pagination?.total !== undefined && 
      config.pagination?.onPageChange;
=======
    // Create expansion column if expansion is enabled
    const expansionColumn = React.useMemo(
      () =>
        features.expansion && expandedContent && !hideExpansionColumn
          ? createExpansionColumn(
              features,
              currentExpandedRows,
              setCurrentExpandedRows,
              expandedContent
            )
          : null,
      [
        features.expansion,
        expandedContent,
        currentExpandedRows,
        setCurrentExpandedRows,
        hideExpansionColumn,
      ]
    );

    // Combine columns with expansion column
    const allColumns = React.useMemo(
      () => (expansionColumn ? [expansionColumn, ...columns] : columns),
      [expansionColumn, columns]
    );
>>>>>>> 799176fc

    // Memoize table configuration
    const tableConfig = React.useMemo(
      () => ({
        data,
        columns: allColumns,
        state: {
          sorting,
          columnFilters,
          columnVisibility,
          rowSelection,
          globalFilter,
        },
        enableRowSelection: features.selection,
        onRowSelectionChange: setRowSelection,
        onSortingChange: setSorting,
        onColumnFiltersChange: setColumnFilters,
        onColumnVisibilityChange: setColumnVisibility,
        onGlobalFilterChange: setGlobalFilter,
        getCoreRowModel: getCoreRowModel(),
        getFilteredRowModel: getFilteredRowModel(),
        // For external pagination, don't use getPaginationRowModel
        ...(features.pagination && !isExternalPagination
          ? { getPaginationRowModel: getPaginationRowModel() }
          : {}),
        getSortedRowModel: getSortedRowModel(),
        // For external pagination, use manual pagination
        ...(isExternalPagination
          ? { 
              manualPagination: true,
              pageCount: Math.ceil((config.pagination?.total || 0) / (config.pagination?.pageSize || 10))
            }
          : {}),
        initialState: {
          pagination: {
            pageSize: config.pagination?.pageSize || 10,
            // For external pagination, set the page index correctly
            ...(isExternalPagination && config.pagination?.page
              ? { pageIndex: config.pagination.page - 1 }
              : {}),
          },
        },
        getRowId: config.getRowId || ((row: any) => row.id),
      }),
      [
        data,
        allColumns,
        sorting,
        columnFilters,
        columnVisibility,
        rowSelection,
        globalFilter,
        features.selection,
        features.pagination,
        config.pagination?.pageSize,
<<<<<<< HEAD
        config.pagination?.page,
        config.pagination?.total,
        isExternalPagination,
=======
        config.getRowId,
>>>>>>> 799176fc
      ]
    );

    // Table instance
    const table = useReactTable(tableConfig);

    // Memoized callback for row selection
    const handleRowSelection = React.useCallback(() => {
      if (features.selection && onRowSelect) {
        const selectedRows = table
          .getFilteredSelectedRowModel()
          .rows.map((row) => row.original);
        onRowSelect(selectedRows);
      }
    }, [features.selection, onRowSelect, table, rowSelection]);

    // Handle row selection
    React.useEffect(() => {
      handleRowSelection();
    }, [handleRowSelection]);

    // Sync table state with external pagination
    React.useEffect(() => {
      if (isExternalPagination && config.pagination?.page) {
        table.setPageIndex(config.pagination.page - 1);
      }
    }, [config.pagination?.page, isExternalPagination, table]);

    // Memoize styling classes
    const styles = React.useMemo(
      () => getTableVariant(styling.variant!, styling.size!),
      [styling.variant, styling.size]
    );

    // Memoized row click handler
    const handleRowClick = React.useCallback(
      (row: any) => {
        onRowClick?.(row);
      },
      [onRowClick]
    );

    // Render loading state
    if (loading) {
      if (customLoadingComponent) {
        return <>{customLoadingComponent}</>;
      }
      return (
        <div className={cn("relative", className)}>
          <TableSkeleton rows={config.pagination?.pageSize ?? 10} cols={columns.length} />
          <div className="flex items-center justify-center h-64 bg-white rounded-lg border">
            <div className="text-center">
              <RefreshCw className="h-8 w-8 animate-spin text-gray-400 mx-auto mb-2" />
              <p className="text-gray-500">{messages.loading}</p>
            </div>
          </div>
        </div>
      );
    }

    // Render error state
    if (error) {
      return (
        <div className={cn("relative", className)}>
          <TableSkeleton rows={config.pagination?.pageSize ?? 10} cols={columns.length} />
          <div className="flex items-center justify-center h-64 bg-white rounded-lg border border-red-200">
            <div className="text-center">
              <div className="text-red-500 mb-2">⚠️</div>
              <p className="text-red-600">{error}</p>
              {onRefresh && (
                <Button
                  variant="outline"
                  size="sm"
                  onClick={onRefresh}
                  className="mt-2"
                >
                  Try Again
                </Button>
              )}
            </div>
          </div>
        </div>
      );
    }

    // Render split table if enabled
    if (features.splitTable && scrollableColumns && rightColumns) {
      return (
        <div className={cn("space-y-4", className)}>
          {/* Toolbar - Only show if any toolbar features are enabled */}
          {(features.globalSearch ||
            features.filtering ||
            features.export ||
            features.refresh ||
            features.columnVisibility ||
            toolbar) && (
            <TableToolbar
              table={table}
              config={config}
              onExport={onExport}
              onRefresh={onRefresh}
              globalFilter={globalFilter}
              setGlobalFilter={setGlobalFilter}
              toolbar={toolbar}
            />
          )}

          <SplitTable
            data={data}
            scrollableColumns={scrollableColumns}
            rightColumns={rightColumns}
            styling={styling}
            messages={messages}
          />

          {/* Pagination */}
          {features.pagination && (
            <TablePagination table={table} config={config.pagination} />
          )}
        </div>
      );
    }

    // Render regular table
    return (
      <div className={cn("space-y-4", className)}>
        {/* Toolbar - Only show if any toolbar features are enabled */}
        {(features.globalSearch ||
          features.filtering ||
          features.export ||
          features.refresh ||
          features.columnVisibility ||
          toolbar) && (
          <TableToolbar
            table={table}
            config={config}
            onExport={onExport}
            onRefresh={onRefresh}
            globalFilter={globalFilter}
            setGlobalFilter={setGlobalFilter}
            toolbar={toolbar}
          />
        )}

        {/* Table */}
<<<<<<< HEAD
        <div className="rounded-md border overflow-hidden">
          <Table className={styles.table}>
            <TableHeader className={`!w-auto ${styles.header}`}>
=======
        <div className="rounded-md border overflow-hidden chrome-table-render-optimized">
          <Table className={cn(styles.table, "chrome-table-border-optimized")}>
            <TableHeader
              className={`!w-auto bg-[#D1D1D1] h-[45px] ${styles.header} chrome-table-header-optimized`}
            >
>>>>>>> 799176fc
              {table.getHeaderGroups().map((headerGroup) => (
                <TableRow key={headerGroup.id} className="chrome-row-optimized">
                  {headerGroup.headers.map((header) => (
                    <TableHead
                      key={header.id}
                      className={cn(
                        styles.headerCell,
                        "chrome-table-cell-optimized"
                      )}
                    >
                      {header.isPlaceholder ? null : (
                        <div
                          className={cn(
                            "flex items-center space-x-2",
                            header.column.getCanSort() &&
                              "cursor-pointer select-none"
                          )}
                          onClick={header.column.getToggleSortingHandler()}
                        >
                          <span>
                            {flexRender(
                              header.column.columnDef.header,
                              header.getContext()
                            )}
                          </span>
                          {features.sorting && header.column.getCanSort() && (
                            <span className="ml-2">
                              {header.column.getIsSorted() === "desc" ? (
                                <ChevronDown className="h-4 w-4" />
                              ) : header.column.getIsSorted() === "asc" ? (
                                <ChevronUp className="h-4 w-4" />
                              ) : (
                                <div className="h-4 w-4 opacity-50">
                                  <ChevronUp className="h-3 w-3" />
                                  <ChevronDown className="h-3 w-3 -mt-1" />
                                </div>
                              )}
                            </span>
                          )}
                        </div>
                      )}
                    </TableHead>
                  ))}
                </TableRow>
              ))}
            </TableHeader>
            <TableBody className="chrome-table-body-optimized h-[45px] bg-[#F9FAFB]">
              {table.getRowModel().rows?.length ? (
                table.getRowModel().rows.map((row) => {
                  return (
                    <React.Fragment
                      key={`row-${row.id}-${
                        currentExpandedRows[row.id] ? "expanded" : "collapsed"
                      }`}
                    >
                      <TableRow
                        data-state={row.getIsSelected() && "selected"}
                        className={cn(
                          styles.row,
                          onRowClick && "cursor-pointer",
                          row.getIsSelected() && "bg-blue-50",
                          "chrome-row-optimized chrome-hover-optimized"
                        )}
                        onClick={() => handleRowClick(row)}
                        {...(getRowProps
                          ? getRowProps(row)
                          : ({} as React.HTMLAttributes<HTMLTableRowElement>))}
                      >
                        {row.getVisibleCells().map((cell) => (
                          <TableCell
                            key={cell.id}
                            className={cn(
                              styles.cell,
                              "chrome-table-cell-optimized"
                            )}
                          >
                            {flexRender(
                              cell.column.columnDef.cell,
                              cell.getContext()
                            )}
                          </TableCell>
                        ))}
                      </TableRow>
                      {features.expansion &&
                        expandedContent &&
                        currentExpandedRows[row.id] && (
                          <TableRow className="chrome-expansion-optimized">
                            <TableCell
                              colSpan={allColumns.length}
                              className="p-0 chrome-table-cell-optimized"
                            >
                              <div className="p-4 bg-gray-50 border-t chrome-expand">
                                {expandedContent(row)}
                              </div>
                            </TableCell>
                          </TableRow>
                        )}
                    </React.Fragment>
                  );
                })
              ) : (
                <TableRow>
                  <TableCell
                    colSpan={allColumns.length}
                    className="h-24 text-center text-gray-500"
                  >
                    {messages.empty}
                  </TableCell>
                </TableRow>
              )}
            </TableBody>
          </Table>
        </div>

        {/* Pagination */}
        {features.pagination && (
          <TablePagination table={table} config={config.pagination} />
        )}
      </div>
    );
  }
);

UnifiedTable.displayName = "UnifiedTable";<|MERGE_RESOLUTION|>--- conflicted
+++ resolved
@@ -110,15 +110,7 @@
     error?: string;
     searchPlaceholder?: string;
   };
-<<<<<<< HEAD
-  splitTable?: {
-    // NEW: Split table configuration
-    scrollableColumns?: ColumnDef<any>[];
-    rightColumns?: ColumnDef<any>[];
-  };
-=======
   getRowId?: (row: any) => string;
->>>>>>> 799176fc
 }
 
 export interface UnifiedTableProps<TData> {
@@ -137,14 +129,7 @@
   getRowProps?: (row: Row<TData>) => React.HTMLAttributes<HTMLTableRowElement>;
   expandedRows?: Record<string, boolean>;
   onExpandedRowsChange?: (expandedRows: Record<string, boolean>) => void;
-<<<<<<< HEAD
-  // NEW: Split table props
-  scrollableColumns?: ColumnDef<TData>[];
-  rightColumns?: ColumnDef<TData>[];
-  customLoadingComponent?: React.ReactNode;
-=======
   hideExpansionColumn?: boolean;
->>>>>>> 799176fc
 }
 
 // ==================== DEFAULT CONFIGURATIONS ====================
@@ -257,171 +242,6 @@
   return variants[variant as keyof typeof variants] || variants.default;
 };
 
-<<<<<<< HEAD
-// ==================== SPLIT TABLE COMPONENT ====================
-interface SplitTableProps<TData> {
-  data: TData[];
-  scrollableColumns: ColumnDef<TData>[];
-  rightColumns: ColumnDef<TData>[];
-  styling: TableStyling;
-  messages: any;
-}
-
-const SplitTable = <TData,>({
-  data,
-  scrollableColumns,
-  rightColumns,
-  styling,
-  messages,
-}: SplitTableProps<TData>) => {
-  const leftTableRef = React.useRef<HTMLTableElement>(null);
-  const rightTableRef = React.useRef<HTMLTableElement>(null);
-
-  const leftTable = useReactTable({
-    data,
-    columns: scrollableColumns,
-    getCoreRowModel: getCoreRowModel(),
-  });
-
-  const rightTable = useReactTable({
-    data,
-    columns: rightColumns,
-    getCoreRowModel: getCoreRowModel(),
-  });
-
-  const styles = React.useMemo(
-    () => getTableVariant(styling.variant!, styling.size!),
-    [styling.variant, styling.size]
-  );
-
-  // Sync row heights between left and right tables
-  React.useEffect(() => {
-    const syncRowHeights = () => {
-      if (!leftTableRef.current || !rightTableRef.current) return;
-
-      const leftRows = leftTableRef.current.querySelectorAll("tbody tr");
-      const rightRows = rightTableRef.current.querySelectorAll("tbody tr");
-
-      // Reset heights first
-      leftRows.forEach((row) => {
-        (row as HTMLElement).style.height = "auto";
-      });
-      rightRows.forEach((row) => {
-        (row as HTMLElement).style.height = "auto";
-      });
-
-      // Calculate and apply max heights
-      for (let i = 0; i < Math.min(leftRows.length, rightRows.length); i++) {
-        const leftRowHeight = (leftRows[i] as HTMLElement).offsetHeight;
-        const rightRowHeight = (rightRows[i] as HTMLElement).offsetHeight;
-        const maxHeight = Math.max(leftRowHeight, rightRowHeight);
-
-        (leftRows[i] as HTMLElement).style.height = `${maxHeight}px`;
-        (rightRows[i] as HTMLElement).style.height = `${maxHeight}px`;
-      }
-    };
-
-    syncRowHeights();
-
-    // Sync heights when Select dropdown changes
-    const observer = new ResizeObserver(syncRowHeights);
-    if (leftTableRef.current) observer.observe(leftTableRef.current);
-    if (rightTableRef.current) observer.observe(rightTableRef.current);
-
-    return () => observer.disconnect();
-  }, [data]);
-
-  return (
-    <div className="w-full border border-gray-200 rounded-lg overflow-hidden bg-white">
-      <div className="flex h-full">
-        {/* Scrollable left section */}
-        <div className="flex-1 overflow-x-auto [&::-webkit-scrollbar]:hidden [-ms-overflow-style:none] [scrollbar-width:none]">
-          <table ref={leftTableRef} className={styles.table}>
-            <thead className={styles.header}>
-              {leftTable.getHeaderGroups().map((headerGroup) => (
-                <tr key={headerGroup.id}>
-                  {headerGroup.headers.map((header) => (
-                    <th key={header.id} className={styles.headerCell}>
-                      {flexRender(
-                        header.column.columnDef.header,
-                        header.getContext()
-                      )}
-                    </th>
-                  ))}
-                </tr>
-              ))}
-            </thead>
-            <tbody className="divide-y divide-gray-200">
-              {leftTable.getRowModel().rows.map((row, index) => (
-                <tr
-                  key={row.id}
-                  className={cn(
-                    styles.row,
-                    index % 2 === 0 ? "bg-white" : "bg-gray-50/50"
-                  )}
-                >
-                  {row.getVisibleCells().map((cell) => (
-                    <td key={cell.id} className={styles.cell}>
-                      <div className="flex items-center min-h-[24px]">
-                        {flexRender(
-                          cell.column.columnDef.cell,
-                          cell.getContext()
-                        )}
-                      </div>
-                    </td>
-                  ))}
-                </tr>
-              ))}
-            </tbody>
-          </table>
-        </div>
-
-        {/* Fixed right section */}
-        <div className="flex-shrink-0">
-          <table ref={rightTableRef} className={styles.table}>
-            <thead className={cn(styles.header, "z-20")}>
-              {rightTable.getHeaderGroups().map((headerGroup) => (
-                <tr key={headerGroup.id}>
-                  {headerGroup.headers.map((header) => (
-                    <th key={header.id} className={styles.headerCell}>
-                      {flexRender(
-                        header.column.columnDef.header,
-                        header.getContext()
-                      )}
-                    </th>
-                  ))}
-                </tr>
-              ))}
-            </thead>
-            <tbody className="divide-y divide-gray-200">
-              {rightTable.getRowModel().rows.map((row, index) => (
-                <tr
-                  key={row.id}
-                  className={cn(
-                    styles.row,
-                    index % 2 === 0 ? "bg-white" : "bg-gray-50/50"
-                  )}
-                >
-                  {row.getVisibleCells().map((cell) => (
-                    <td key={cell.id} className={styles.cell}>
-                      <div className="flex items-center min-h-[24px]">
-                        {flexRender(
-                          cell.column.columnDef.cell,
-                          cell.getContext()
-                        )}
-                      </div>
-                    </td>
-                  ))}
-                </tr>
-              ))}
-            </tbody>
-          </table>
-        </div>
-      </div>
-    </div>
-  );
-};
-=======
 // ==================== EXPANSION COLUMN ====================
 const createExpansionColumn = <TData,>(
   features: TableFeatures,
@@ -468,7 +288,6 @@
   enableSorting: false,
   enableHiding: false,
 });
->>>>>>> 799176fc
 
 // ==================== PAGINATION COMPONENT ====================
 interface PaginationProps {
@@ -802,13 +621,7 @@
     getRowProps,
     expandedRows,
     onExpandedRowsChange,
-<<<<<<< HEAD
-    scrollableColumns,
-    rightColumns,
-    customLoadingComponent,
-=======
     hideExpansionColumn,
->>>>>>> 799176fc
   }: UnifiedTableProps<TData>) => {
     // Memoize configurations to prevent unnecessary re-calculations
     const features = React.useMemo(
@@ -841,12 +654,6 @@
     const setCurrentExpandedRows =
       onExpandedRowsChange || setInternalExpandedRows;
 
-<<<<<<< HEAD
-    // Check if using external pagination
-    const isExternalPagination = config.pagination?.page !== undefined && 
-      config.pagination?.total !== undefined && 
-      config.pagination?.onPageChange;
-=======
     // Create expansion column if expansion is enabled
     const expansionColumn = React.useMemo(
       () =>
@@ -872,7 +679,6 @@
       () => (expansionColumn ? [expansionColumn, ...columns] : columns),
       [expansionColumn, columns]
     );
->>>>>>> 799176fc
 
     // Memoize table configuration
     const tableConfig = React.useMemo(
@@ -928,13 +734,7 @@
         features.selection,
         features.pagination,
         config.pagination?.pageSize,
-<<<<<<< HEAD
-        config.pagination?.page,
-        config.pagination?.total,
-        isExternalPagination,
-=======
         config.getRowId,
->>>>>>> 799176fc
       ]
     );
 
@@ -1080,17 +880,11 @@
         )}
 
         {/* Table */}
-<<<<<<< HEAD
-        <div className="rounded-md border overflow-hidden">
-          <Table className={styles.table}>
-            <TableHeader className={`!w-auto ${styles.header}`}>
-=======
         <div className="rounded-md border overflow-hidden chrome-table-render-optimized">
           <Table className={cn(styles.table, "chrome-table-border-optimized")}>
             <TableHeader
               className={`!w-auto bg-[#D1D1D1] h-[45px] ${styles.header} chrome-table-header-optimized`}
             >
->>>>>>> 799176fc
               {table.getHeaderGroups().map((headerGroup) => (
                 <TableRow key={headerGroup.id} className="chrome-row-optimized">
                   {headerGroup.headers.map((header) => (
