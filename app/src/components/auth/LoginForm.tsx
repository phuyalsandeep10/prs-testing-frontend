"use client";

import * as React from "react";
import { zodResolver } from "@hookform/resolvers/zod";
import { useForm } from "react-hook-form";
import * as z from "zod";
import { Eye, EyeOff } from "lucide-react";
import { useRouter } from "next/navigation";
import { useAuth } from "@/contexts/AuthContext";

import { Button } from "@/components/ui/button";
import {
  Form,
  FormControl,
  FormField,
  FormItem,
  FormLabel,
  FormMessage,
} from "@/components/ui/form";
import { Input } from "@/components/ui/input";
import { UserRole } from "@/lib/types/roles";

const loginSchema = z.object({
  email: z.string().email("Please enter a valid email address"),
  password: z.string().min(1, "Password is required"),
});

const otpSchema = z.object({
  email: z.string().email("Please enter a valid email address"),
  otp: z.string().min(6, "OTP must be at least 6 characters"),
});

export default function LoginForm() {
  const [showPassword, setShowPassword] = React.useState(false);
  const [isLoading, setIsLoading] = React.useState(false);
  const [error, setError] = React.useState<string>("");
  const [step, setStep] = React.useState<"login" | "otp">("login"); // Track login step
  const [userEmail, setUserEmail] = React.useState<string>(""); // Store email for OTP step
  const [userType, setUserType] = React.useState<"super_admin" | "org_admin">(
    "org_admin"
  ); // Track user type for OTP
  const router = useRouter();
  const { login } = useAuth();

  const loginForm = useForm<z.infer<typeof loginSchema>>({
    resolver: zodResolver(loginSchema),
    defaultValues: {
      email: "",
      password: "",
    },
  });

  const otpForm = useForm<z.infer<typeof otpSchema>>({
    resolver: zodResolver(otpSchema),
    defaultValues: {
      email: "",
      otp: "",
    },
  });

  // Handle regular login submission
  const onLoginSubmit = async (values: z.infer<typeof loginSchema>) => {
    setIsLoading(true);
    setError("");

    try {
      console.log("🔍 Attempting login for:", values.email);

      // Try regular login first - the backend will tell us what to do
      const apiUrl = `${
        process.env.NEXT_PUBLIC_API_URL || "http://localhost:8000/api/v1"
      }/auth/login/`;
      console.log("🌐 Making login request to:", apiUrl);

      const response = await fetch(apiUrl, {
        method: "POST",
        headers: {
          "Content-Type": "application/json",
        },
        body: JSON.stringify({
          email: values.email,
          password: values.password,
        }),
      });

      const data = await response.json();
      console.log("Login response status:", response.status);
      console.log(
        "Login response headers:",
        Object.fromEntries(response.headers.entries())
      );
      console.log("Login response data:", data);

      if (response.status === 200) {
        // Regular successful login (status 200)
        console.log("✅ Regular login successful:", data);
        handleSuccessfulLogin(data);
      } else if (response.status === 202) {
        // Special handling for different authentication requirements (202 = partial success)
        console.log(
          "🔄 Status 202 - Additional authentication required:",
          data
        );

        if (data.requires_otp) {
          console.log("🔐 OTP required for user type:", data.user_type);

          // Determine which OTP endpoint to use
          const otpEndpoint =
            data.user_type === "super_admin"
              ? "super-admin/login"
              : "org-admin/login";

          // Send OTP request
          const otpResponse = await fetch(
            `${
              process.env.NEXT_PUBLIC_API_URL || "http://localhost:8000/api/v1"
            }/auth/${otpEndpoint}/`,
            {
              method: "POST",
              headers: {
                "Content-Type": "application/json",
              },
              body: JSON.stringify({
                email: values.email,
                password: values.password,
              }),
            }
          );

          if (otpResponse.ok) {
            const otpResult = await otpResponse.json();
            console.log("📧 OTP sent successfully:", otpResult);
            console.log("👤 Setting user type to:", data.user_type);
            console.log("📧 Setting user email to:", values.email);

            setUserEmail(values.email);
            setUserType(data.user_type);

            // Reset and set OTP form values properly
            otpForm.reset();
            otpForm.setValue("email", values.email);
            otpForm.setValue("otp", "");

            setStep("otp");
            setError("");
          } else {
            const otpError = await otpResponse.json();
            setError(otpError.error || "Failed to send OTP");
          }
        } else if (data.requires_password_change) {
          console.log("🔑 Password change required");
          // Redirect to password change page with temporary token
          localStorage.setItem("tempToken", data.temporary_token);
          localStorage.setItem("tempEmail", values.email);
          router.push("/change-password");
        }
      } else {
        // Login failed
        setError(data.error || "Login failed. Please check your credentials.");
      }
    } catch (error: any) {
      console.log("❌ Login error:", error);
      console.log("❌ Error type:", typeof error);
      console.log("❌ Error message:", error.message);
      console.log("❌ Error stack:", error.stack);

      if (error.name === "TypeError" && error.message.includes("fetch")) {
        setError(
          "Cannot connect to server. Please check if the backend is running on http://localhost:8000"
        );
      } else if (error.message.includes("Failed to fetch")) {
        setError(
          "Network error. Please check your connection and ensure the backend server is running."
        );
      } else {
        setError(
          `Login failed: ${error.message || "Please check your credentials."}`
        );
      }
    } finally {
      setIsLoading(false);
    }
  };

  // Handle OTP verification
  const onOtpSubmit = async (values: z.infer<typeof otpSchema>) => {
    setIsLoading(true);
    setError("");

    try {
      // Determine which verification endpoint to use based on user type
      const verifyEndpoint =
        userType === "super_admin" ? "super-admin/verify" : "org-admin/verify";

      const response = await fetch(
        `${
          process.env.NEXT_PUBLIC_API_URL || "http://localhost:8000/api/v1"
        }/auth/${verifyEndpoint}/`,
        {
          method: "POST",
          headers: {
            "Content-Type": "application/json",
          },
          body: JSON.stringify({
            email: values.email,
            otp: values.otp,
          }),
        }
      );

      const result = await response.json();
      console.log("🔍 OTP verification response status:", response.status);
      console.log("🔍 OTP verification response data:", result);

      if (response.ok) {
        // Check if password change is required
        if (result.requires_password_change) {
          console.log("🔑 Password change required after OTP verification");
          console.log(
            "🎫 Temporary token received:",
            result.temporary_token ? "Yes" : "No"
          );
          console.log("📧 Email for temp storage:", values.email);

          if (result.temporary_token) {
            localStorage.setItem("tempToken", result.temporary_token);
            localStorage.setItem("tempEmail", values.email);
            console.log("✅ Temporary credentials stored successfully");
            router.push("/change-password");
            return;
          } else {
            console.error("❌ No temporary token received from server");
            setError(
              "No temporary token received. Please try logging in again."
            );
            return;
          }
        }

        // Store the token and user data
        localStorage.setItem("authToken", result.token);

        // Handle different user types
        if (userType === "super_admin") {
          const userData = {
            id: result.user_id,
            email: result.email,
            role: result.role || "super-admin",
          };
          localStorage.setItem("user", JSON.stringify(userData));
          console.log(
            "OTP verification successful, navigating to super-admin dashboard"
          );
          router.push("/super-admin");
        } else {
          // Organization admin
          localStorage.setItem("user", JSON.stringify(result.user));
          console.log(
            "OTP verification successful, navigating to org-admin dashboard"
          );
          router.push("/org-admin");
        }
      } else {
        setError(result.error || "OTP verification failed.");
      }
    } catch (error: any) {
      setError("OTP verification failed. Please try again.");
    } finally {
      setIsLoading(false);
    }
  };

  const handleSuccessfulLogin = (data: any) => {
    console.log("🎯 handleSuccessfulLogin called with:", data);
    console.log("🔍 Full data structure:", JSON.stringify(data, null, 2));

    // Store the token
    if (data.token) {
      localStorage.setItem("authToken", data.token);
<<<<<<< HEAD
    }

    const user = {
      id: data.user_id,
      username: data.username,
      email: data.email,
      role: {
        name: (data.role || "unknown") as UserRole,
        permissions: [], // You can fetch real permissions later if needed
      },
      organization: data.organization,
    };
    

=======
    }

    // Check if user data exists
    if (!data.user) {
      console.error("❌ No user data in response:", data);
      setError("Login response missing user data. Please try again.");
      return;
    }

>>>>>>> 541cb407
    // Use the login function from AuthContext
    login(data.token, user);

<<<<<<< HEAD
    const userRole = (data.role || "unknown")
=======
    // Get role and permissions for auth context - ensure rawRole is always a string
    // Fix role extraction
    const rawRole =
      typeof data.user?.role === "object"
        ? data.user.role.name
        : data.user.role_name || "unknown";

    // Normalize role
    const userRole = (typeof rawRole === "string" ? rawRole : "unknown")
>>>>>>> 541cb407
      .toLowerCase()
      .replace(/\s+/g, "-") as UserRole;

    console.log("User role identified as:", userRole);

    switch (userRole) {
      case "super-admin":
        router.push("/super-admin");
        break;
      case "org-admin":
        router.push("/org-admin");
        break;
      case "salesperson":
        router.push("/salesperson");
        break;
      case "supervisor":
        router.push("/supervisor/team-lead");
        break;
      case "team-member":
        router.push("/team-member");
        break;
      case "verifier":
        router.push("/verifier");
        break;
      default:
        setError(`Unknown user role: ${userRole}`);
        console.error(`Unknown user role: ${userRole}`);
        break;
    }
  };
  

  if (step === "otp") {
    // OTP Verification Form
    return (
      <Form {...otpForm}>
        <form
          onSubmit={otpForm.handleSubmit(onOtpSubmit)}
          className="space-y-6 text-left"
        >
          {error && (
            <div className="p-3 text-sm text-red-600 bg-red-50 border border-red-200 rounded-md">
              {error}
            </div>
          )}
          <div className="text-center p-4 bg-blue-50 border border-blue-200 rounded-md">
            <p className="text-sm text-blue-800">
              An OTP has been sent to your email address. Please check your
              email and enter the code below.
            </p>
          </div>
          <FormField
            control={otpForm.control}
            name="email"
            render={({ field }) => (
              <FormItem>
                <FormLabel className="text-sm font-medium text-blue-600">
                  Email
                </FormLabel>
                <FormControl>
                  <Input
                    type="email"
                    {...field}
                    disabled
                    className="mt-1 block w-full rounded-md border-gray-300 px-4 py-3 shadow-sm bg-gray-50 sm:text-sm"
                  />
                </FormControl>
                <FormMessage />
              </FormItem>
            )}
          />
          <FormField
            control={otpForm.control}
            name="otp"
            render={({ field }) => (
              <FormItem>
                <FormLabel className="text-sm font-medium text-blue-600">
                  OTP Code
                </FormLabel>
                <FormControl>
                  <Input
                    type="text"
                    placeholder="Enter OTP"
                    {...field}
                    className="mt-1 block w-full rounded-md border-gray-300 px-4 py-3 shadow-sm focus:border-indigo-500 focus:ring-indigo-500 sm:text-sm"
                  />
                </FormControl>
                <FormMessage />
              </FormItem>
            )}
          />
          <div className="flex space-x-3">
            <Button
              type="button"
              variant="outline"
              onClick={() => setStep("login")}
              className="flex-1 justify-center rounded-md border border-gray-300 px-4 py-3 text-base font-medium text-gray-700 shadow-sm hover:bg-gray-50"
            >
              Back
            </Button>
            <Button
              type="submit"
              disabled={isLoading}
              className="flex-1 justify-center rounded-md border border-transparent bg-blue-600 px-4 py-3 text-base font-medium text-white shadow-sm hover:bg-blue-700 focus:outline-none focus:ring-2 focus:ring-blue-500 focus:ring-offset-2 disabled:opacity-50 disabled:cursor-not-allowed"
            >
              {isLoading ? "Verifying..." : "Verify OTP"}
            </Button>
          </div>
        </form>
      </Form>
    );
  }

  // Login Form
  return (
    <Form {...loginForm}>
      <form
        onSubmit={loginForm.handleSubmit(onLoginSubmit)}
        className="space-y-6 text-left"
      >
        {error && (
          <div className="p-3 text-sm text-red-600 bg-red-50 border border-red-200 rounded-md">
            {error}
          </div>
        )}
        <FormField
          control={loginForm.control}
          name="email"
          render={({ field }) => (
            <FormItem>
              <FormLabel className="text-sm font-medium text-blue-600">
                Email
              </FormLabel>
              <FormControl>
                <Input
                  type="email"
                  placeholder="john@company.com"
                  {...field}
                  className="mt-1 block w-full rounded-md border-gray-300 px-4 py-3 shadow-sm focus:border-indigo-500 focus:ring-indigo-500 sm:text-sm"
                />
              </FormControl>
              <FormMessage />
            </FormItem>
          )}
        />
        <FormField
          control={loginForm.control}
          name="password"
          render={({ field }) => (
            <FormItem>
              <FormLabel className="text-sm font-medium text-blue-600">
                Password
              </FormLabel>
              <div className="relative">
                <FormControl>
                  <Input
                    type={showPassword ? "text" : "password"}
                    placeholder="************"
                    {...field}
                    className="mt-1 block w-full rounded-md border-gray-300 px-4 py-3 shadow-sm focus:border-indigo-500 focus:ring-indigo-500 sm:text-sm"
                  />
                </FormControl>
                <button
                  type="button"
                  onClick={() => setShowPassword(!showPassword)}
                  className="absolute inset-y-0 right-0 flex items-center pr-3 text-gray-400 hover:text-gray-600"
                >
                  {showPassword ? (
                    <EyeOff className="h-5 w-5" />
                  ) : (
                    <Eye className="h-5 w-5" />
                  )}
                </button>
              </div>
              <FormMessage />
            </FormItem>
          )}
        />
        <div>
          <Button
            type="submit"
            disabled={isLoading}
            className="w-full justify-center rounded-md border border-transparent bg-blue-600 px-4 py-3 text-base font-medium text-white shadow-sm hover:bg-blue-700 focus:outline-none focus:ring-2 focus:ring-blue-500 focus:ring-offset-2 disabled:opacity-50 disabled:cursor-not-allowed"
          >
            {isLoading ? "Logging in..." : "Login"}
          </Button>
        </div>
      </form>
    </Form>
  );
}<|MERGE_RESOLUTION|>--- conflicted
+++ resolved
@@ -278,7 +278,6 @@
     // Store the token
     if (data.token) {
       localStorage.setItem("authToken", data.token);
-<<<<<<< HEAD
     }
 
     const user = {
@@ -291,9 +290,7 @@
       },
       organization: data.organization,
     };
-    
-
-=======
+  
     }
 
     // Check if user data exists
@@ -303,13 +300,11 @@
       return;
     }
 
->>>>>>> 541cb407
     // Use the login function from AuthContext
     login(data.token, user);
 
-<<<<<<< HEAD
     const userRole = (data.role || "unknown")
-=======
+
     // Get role and permissions for auth context - ensure rawRole is always a string
     // Fix role extraction
     const rawRole =
@@ -319,7 +314,6 @@
 
     // Normalize role
     const userRole = (typeof rawRole === "string" ? rawRole : "unknown")
->>>>>>> 541cb407
       .toLowerCase()
       .replace(/\s+/g, "-") as UserRole;
 
