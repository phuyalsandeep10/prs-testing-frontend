--- conflicted
+++ resolved
@@ -100,13 +100,8 @@
       
       const response = await fetch(
         `${
-<<<<<<< HEAD
           process.env.NEXT_PUBLIC_API_URL
-        }/auth/change-password/`,
-=======
-          process.env.NEXT_PUBLIC_API_URL 
         }/auth/change-password`,
->>>>>>> b71ac268
         {
           method: "POST",
           headers: {
