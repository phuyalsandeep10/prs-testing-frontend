--- conflicted
+++ resolved
@@ -10,44 +10,6 @@
   investedPrice: string;
 }
 
-<<<<<<< HEAD
-const fetchRegularClients = async (): Promise<ClientItem[]> => {
-  const token = localStorage.getItem("authToken");
-
-  if (!token) {
-    throw new Error("No authentication token found");
-  }
-
-  const res = await fetch(
-    `${process.env.NEXT_PUBLIC_API_URL}/dashboard/commission/`,
-    {
-      method: "GET",
-      headers: {
-        "Content-Type": "application/json",
-        Authorization: `Token ${token}`,
-      },
-    }
-  );
-
-  if (!res.ok) {
-    const errorText = await res.text();
-    console.error("Backend Error:", errorText);
-    throw new Error("Failed to fetch regular clients");
-  }
-
-  const json = await res.json();
-  console.log("Response JSON data:", json);
-
-  const clients = json.regular_clients_all_time ?? [];
-
-  return clients.map((client: any) => ({
-    name: client.client__client_name,
-    investedPrice: `$ ${Number(client.total_value).toLocaleString()}`,
-  }));
-};
-
-=======
->>>>>>> b71ac268
 export default function RegularClientSection() {
   // Use standardized commission hook
   const {
