--- conflicted
+++ resolved
@@ -13,38 +13,6 @@
   subtitle: string;
 }
 
-<<<<<<< HEAD
-const fetchCommissionData = async (token: string): Promise<CommissionData> => {
-  const url = new URL(
-    `${process.env.NEXT_PUBLIC_API_URL}/dashboard/commission/`
-  );
-  const res = await fetch(url.toString(), {
-    headers: {
-      "Content-Type": "application/json",
-      Authorization: `Token ${token}`,
-    },
-  });
-
-  if (!res.ok) {
-    const errorText = await res.text();
-    console.error("Commission API error:", errorText);
-    throw new Error("Failed to fetch commission data");
-  }
-
-  const data = await res.json();
-  const chart = data.company_goal_chart;
-
-  return {
-    achieved: chart.achieved_percentage ?? 0,
-    total: data.organization_goal ?? 1,
-    increaseLabel: `${chart.sales_growth_percentage ?? 0}%`,
-    salesAmount: `$${chart.current_sales ?? 0}`,
-    subtitle: chart.subtitle ?? "",
-  };
-};
-
-=======
->>>>>>> b71ac268
 const CommissionSection: React.FC = () => {
   // Use standardized hook for commission data
   const { data: commissionResponse, isLoading, error } = useCommissionData('monthly');
