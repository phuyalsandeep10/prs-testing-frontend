"use client";

import React, { useState } from "react";
import TopClientCard from "@/components/salesperson/commission/TopClientCard";
import { Skeleton } from "@/components/ui/skeleton";
import { useCommissionData } from "@/hooks/api";

interface ClientData {
  name: string;
  value: number;
}

// Using standardized hooks - no manual API functions needed

// 🔁 Dynamic content only
const TopClientContent = ({ view }: { view: string }) => {
  // Use standardized hook for commission data with period filtering
  const { data: commissionResponse, isLoading, error } = useCommissionData(view);
  
  // Transform the data to match the expected format
  const data = commissionResponse?.top_clients_this_period?.map(client => ({
    name: client.client_name,
    value: client.total_value,
<<<<<<< HEAD
  }));
};

const TopClientContent = ({
  view,
  token,
}: {
  view: string;
  token: string | null;
}) => {
  const { data, isLoading, error } = useQuery<ClientData[], Error>({
    queryKey: ["topClients", view, token],
    queryFn: () => fetchTopClients(view, token!),
    enabled: !!token,
    refetchOnWindowFocus: false,
  });
=======
  })) || [];
>>>>>>> b71ac268

  if (isLoading || !token) {
    return (
      <div className="space-y-3">
        {Array.from({ length: 5 }).map((_, index) => (
          <div key={index} className="flex items-center justify-between">
            <div className="flex items-center space-x-4">
              <Skeleton className="h-6 w-6 rounded" />
              <Skeleton className="h-8 w-10 rounded-full" />
            </div>
          </div>
        ))}
      </div>
    );
  }

  if (error) {
    return <p className="text-red-500 text-sm">Error: {error.message}</p>;
  }

  return data.length > 0 ? <TopClientCard data={data} /> : null;
};

const TopClientSection = () => {
<<<<<<< HEAD
  const [view, setView] = useState<"yearly" | "monthly" | "daily">("monthly");
  const [token, setToken] = useState<string | null>(null);

  useEffect(() => {
    if (typeof window !== "undefined") {
      setToken(localStorage.getItem("authToken"));
    }
  }, []);
=======
  const [view, setView] = useState<"yearly" | "monthly" | "quarterly">(
    "monthly"
  );
>>>>>>> b71ac268

  const getSubheading = () => {
    switch (view) {
      case "yearly":
        return "Yearly Top Clients";
      case "monthly":
        return "Monthly Top Clients";
      case "daily":
        return "Daily Top Clients";
      default:
        return "";
    }
  };

  return (
    <div className="w-full min-h-[260px] p-4 md:p-6 rounded-md border border-[#D1D1D1]">
      {/* Header */}
      <div className="flex flex-col md:flex-row md:justify-between md:items-center gap-4 mb-4">
        {!token ? (
          <>
            <div className="space-y-2">
              <Skeleton className="h-6 w-48 rounded" />
              <Skeleton className="h-4 w-40 rounded" />
            </div>
            <div className="w-full md:w-40">
              <Skeleton className="h-8 w-full rounded-md" />
            </div>
          </>
        ) : (
          <>
            <div>
              <h1 className="text-[16px] md:text-[18px] font-semibold mb-1">
                My Top Clients
              </h1>
              <p className="text-[12px] text-[#7E7E7E] truncate">
                {getSubheading()}
              </p>
            </div>
            <div className="w-full md:w-40">
              <select
                value={view}
                onChange={(e) =>
                  setView(e.target.value as "yearly" | "monthly" | "daily")
                }
                className="w-full px-3 py-1.5 border border-[#C3C3CB] rounded-md text-sm text-[#4B5563] shadow-sm focus:outline-none"
              >
                <option value="yearly">Yearly</option>
                <option value="monthly">Monthly</option>
                <option value="daily">Daily</option>
              </select>
            </div>
          </>
        )}
      </div>

<<<<<<< HEAD
      {/* Chart Content */}
      <TopClientContent view={view} token={token} />
=======
      {/* Dynamic section (only this rerenders) */}
      <TopClientContent view={view} />
>>>>>>> b71ac268
    </div>
  );
};

export default TopClientSection;<|MERGE_RESOLUTION|>--- conflicted
+++ resolved
@@ -21,28 +21,9 @@
   const data = commissionResponse?.top_clients_this_period?.map(client => ({
     name: client.client_name,
     value: client.total_value,
-<<<<<<< HEAD
-  }));
-};
+  })) || [];
 
-const TopClientContent = ({
-  view,
-  token,
-}: {
-  view: string;
-  token: string | null;
-}) => {
-  const { data, isLoading, error } = useQuery<ClientData[], Error>({
-    queryKey: ["topClients", view, token],
-    queryFn: () => fetchTopClients(view, token!),
-    enabled: !!token,
-    refetchOnWindowFocus: false,
-  });
-=======
-  })) || [];
->>>>>>> b71ac268
-
-  if (isLoading || !token) {
+  if (isLoading) {
     return (
       <div className="space-y-3">
         {Array.from({ length: 5 }).map((_, index) => (
@@ -65,20 +46,9 @@
 };
 
 const TopClientSection = () => {
-<<<<<<< HEAD
-  const [view, setView] = useState<"yearly" | "monthly" | "daily">("monthly");
-  const [token, setToken] = useState<string | null>(null);
-
-  useEffect(() => {
-    if (typeof window !== "undefined") {
-      setToken(localStorage.getItem("authToken"));
-    }
-  }, []);
-=======
   const [view, setView] = useState<"yearly" | "monthly" | "quarterly">(
     "monthly"
   );
->>>>>>> b71ac268
 
   const getSubheading = () => {
     switch (view) {
@@ -86,8 +56,8 @@
         return "Yearly Top Clients";
       case "monthly":
         return "Monthly Top Clients";
-      case "daily":
-        return "Daily Top Clients";
+      case "quarterly":
+        return "Quarterly Top Clients";
       default:
         return "";
     }
@@ -97,18 +67,6 @@
     <div className="w-full min-h-[260px] p-4 md:p-6 rounded-md border border-[#D1D1D1]">
       {/* Header */}
       <div className="flex flex-col md:flex-row md:justify-between md:items-center gap-4 mb-4">
-        {!token ? (
-          <>
-            <div className="space-y-2">
-              <Skeleton className="h-6 w-48 rounded" />
-              <Skeleton className="h-4 w-40 rounded" />
-            </div>
-            <div className="w-full md:w-40">
-              <Skeleton className="h-8 w-full rounded-md" />
-            </div>
-          </>
-        ) : (
-          <>
             <div>
               <h1 className="text-[16px] md:text-[18px] font-semibold mb-1">
                 My Top Clients
@@ -121,26 +79,19 @@
               <select
                 value={view}
                 onChange={(e) =>
-                  setView(e.target.value as "yearly" | "monthly" | "daily")
+                  setView(e.target.value as "yearly" | "monthly" | "quarterly")
                 }
                 className="w-full px-3 py-1.5 border border-[#C3C3CB] rounded-md text-sm text-[#4B5563] shadow-sm focus:outline-none"
               >
                 <option value="yearly">Yearly</option>
                 <option value="monthly">Monthly</option>
-                <option value="daily">Daily</option>
+                <option value="quarterly">Quarterly</option>
               </select>
             </div>
-          </>
-        )}
       </div>
 
-<<<<<<< HEAD
-      {/* Chart Content */}
-      <TopClientContent view={view} token={token} />
-=======
       {/* Dynamic section (only this rerenders) */}
       <TopClientContent view={view} />
->>>>>>> b71ac268
     </div>
   );
 };
