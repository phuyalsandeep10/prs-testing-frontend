"use client";

import * as React from "react";
import { zodResolver } from "@hookform/resolvers/zod";
import { useForm } from "react-hook-form";
import * as z from "zod";
import { toast } from "sonner";
import { Loader2, X } from "lucide-react";

import { Button } from "@/components/ui/button";
import {
  Form,
  FormControl,
  FormField,
  FormItem,
  FormLabel,
  FormMessage,
} from "@/components/ui/form";
import { Input } from "@/components/ui/input";
import {
  Select,
  SelectContent,
  SelectItem,
  SelectTrigger,
  SelectValue,
} from "@/components/ui/select";
import { Textarea } from "@/components/ui/textarea";
import { type Client } from "@/lib/types/roles";
<<<<<<< HEAD
import { useUpdateClient } from '@/hooks/api';
=======
import { clientApi } from "@/lib/api";
>>>>>>> b214dea5

const formSchema = z.object({
  client_name: z.string().min(1, "Client name is required"),
  email: z.string().email("Invalid email address"),
  phone_number: z.string().min(10, "Contact number must be at least 10 digits"),
  nationality: z.string().min(1, "Nationality is required"),
  status: z.enum(["clear", "pending", "bad_debt"]).optional(),
  satisfaction: z.enum(["neutral", "satisfied", "unsatisfied"]).optional(),
  remarks: z.string().optional(),
});

interface EditClientFormProps {
  client: Client;
  onClose: () => void;
  onClientUpdated?: (updatedClient: Client) => void;
}

<<<<<<< HEAD
export default function EditClientForm({ client, onClose, onClientUpdated }: EditClientFormProps) {
  const [isVisible, setIsVisible] = React.useState(false);
  const updateClientMutation = useUpdateClient();

  React.useEffect(() => {
    // Trigger slide-in animation
    const timer = setTimeout(() => setIsVisible(true), 10);
    return () => clearTimeout(timer);
  }, []);
=======
export default function EditClientForm({
  client,
  onClose,
  onClientUpdated,
}: EditClientFormProps) {
  const [isLoading, setIsLoading] = React.useState(false);
>>>>>>> b214dea5

  const form = useForm<z.infer<typeof formSchema>>({
    resolver: zodResolver(formSchema),
    defaultValues: {
      client_name: client.client_name || "",
      email: client.email || "",
      phone_number: client.phone_number || "",
      nationality: client.nationality || "",
<<<<<<< HEAD
      status: client.status && ["clear", "pending", "bad_debt"].includes(client.status) ? client.status as "clear" | "pending" | "bad_debt" : "clear",
      satisfaction: client.satisfaction && ["neutral", "satisfied", "unsatisfied"].includes(client.satisfaction) ? client.satisfaction as "neutral" | "satisfied" | "unsatisfied" : "neutral",
=======
      status:
        client.payment_status &&
        ["clear", "pending", "bad_debt"].includes(client.payment_status)
          ? client.payment_status
          : "clear",
      satisfaction:
        client.satisfaction &&
        ["excellent", "good", "average", "poor"].includes(client.satisfaction)
          ? client.satisfaction
          : "average",
>>>>>>> b214dea5
      remarks: client.remarks || "",
    },
  });

  const onSubmit = async (values: z.infer<typeof formSchema>) => {
    try {
      const phoneRaw = values.phone_number.trim();
      const payload = {
        id: client.id,
        client_name: values.client_name,
        email: values.email,
        nationality: values.nationality,
        phone_number: phoneRaw.startsWith('+') ? phoneRaw : `+977${phoneRaw}`,
        status: values.status,
        satisfaction: values.satisfaction,
        remarks: values.remarks || '',
      };
<<<<<<< HEAD
      
      const updatedClient = await updateClientMutation.mutateAsync(payload);
      toast.success("Client updated successfully!");
      
      if (onClientUpdated) {
        onClientUpdated(updatedClient);
=======
      const response = await clientApi.update({ id: client.id, ...payload });
      if (response.success && response.data) {
        toast.success("Client updated successfully!");
        const apiObj: any = response.data;
        const mapped: Client = {
          ...(apiObj as any),
          client_name: apiObj.name,
          phone_number: apiObj.phoneNumber,
          created_at: apiObj.createdAt || client.created_at,
        };
        onClientUpdated(mapped);
        onClose();
      } else {
        toast.error(response.message || "Failed to update client.");
>>>>>>> b214dea5
      }
      handleClose();
    } catch (error: any) {
      console.error("Failed to update client:", error);
      
      if (error.status === 404) {
        toast.error("Client not found. The client may have been deleted or you don't have permission to edit it. Please refresh the page.");
      } else if (error.status === 401) {
        toast.error("Authentication failed. Please login again.");
<<<<<<< HEAD
      } else if (error.response?.data) {
        const errorData = error.response.data;
        if (errorData.email) {
          toast.error(`Email Error: ${errorData.email[0]}`);
        } else if (errorData.phone_number) {
          toast.error(`Phone Error: ${errorData.phone_number[0]}`);
        } else if (errorData.client_name) {
          toast.error(`Name Error: ${errorData.client_name[0]}`);
=======
      } else if (error.details) {
        if (error.details.email) {
          toast.error(`Email Error: ${error.details.email[0]}`);
        } else if (error.details.phone_number) {
          toast.error(`Phone Error: ${error.details.phone_number[0]}`);
        } else if (error.details.client_name) {
          toast.error(`Name Error: ${error.details.client_name[0]}`);
>>>>>>> b214dea5
        } else {
          const k = Object.keys(errorData)[0];
          toast.error(`${k}: ${errorData[k][0]}`);
        }
      } else {
        toast.error(error.message || 'Failed to update client. Please try again.');
      }
    }
  };

  const handleClear = () => {
    if (!updateClientMutation.isPending) {
      form.reset();
      toast.info("Form cleared");
    }
  };

  // Handle escape key
  React.useEffect(() => {
    const handleEscape = (e: KeyboardEvent) => {
      if (e.key === "Escape") {
        onClose();
      }
    };

    document.addEventListener("keydown", handleEscape);
    return () => document.removeEventListener("keydown", handleEscape);
  }, [onClose]);

  return (
    <div className="flex flex-col h-full">

      {/* Form Body - Scrollable */}
      <div className="flex-1 overflow-y-auto px-4 sm:px-6 py-6">
        <Form {...form}>
          <form onSubmit={form.handleSubmit(onSubmit)} className="space-y-6">
            {/* Contact Information Section */}
            <div>
              <h3 className="text-base sm:text-[16px] font-medium text-gray-900 mb-4">
                Contact Information
              </h3>
            </div>

            {/* Client Name */}
            <FormField
              control={form.control}
              name="client_name"
              render={({ field }) => (
                <FormItem>
                  <FormLabel className="text-sm font-medium text-[#4F46E5] mb-2 block">
                    Client Name<span className="text-red-500 ml-1">*</span>
                  </FormLabel>
                  <FormControl>
                    <Input
                      className="h-10 sm:h-[48px] w-full border-2 border-[#4F46E5] focus:border-[#4F46E5] focus:ring-[#4F46E5] text-sm sm:text-[16px] rounded-lg"
                      placeholder="Abinash Gokte Babu Tiwari"
                      {...field}
                      disabled={isLoading}
                    />
                  </FormControl>
                  <FormMessage className="text-xs sm:text-[12px] text-red-500 mt-1" />
                </FormItem>
              )}
            />

            {/* Email */}
            <FormField
              control={form.control}
              name="email"
              render={({ field }) => (
                <FormItem>
                  <FormLabel className="text-sm font-medium text-[#4F46E5] mb-2 block">
                    Email<span className="text-red-500 ml-1">*</span>
                  </FormLabel>
                  <FormControl>
                    <Input
                      type="email"
                      className="h-10 sm:h-[48px] w-full border-2 border-[#4F46E5] focus:border-[#4F46E5] focus:ring-[#4F46E5] text-sm sm:text-[16px] rounded-lg"
                      placeholder="Abinashgoktebabutiwari666@gmail.com"
                      {...field}
                      disabled={isLoading}
                    />
                  </FormControl>
                  <FormMessage className="text-xs sm:text-[12px] text-red-500 mt-1" />
                </FormItem>
              )}
            />

            {/* Contact Number and Nationality Row */}
            <div className="grid grid-cols-1 sm:grid-cols-2 gap-4">
              <FormField
                control={form.control}
                name="phone_number"
                render={({ field }) => (
                  <FormItem>
                    <FormLabel className="text-sm font-medium text-[#4F46E5] mb-2 block">
                      Contact Number
                      <span className="text-red-500 ml-1">*</span>
                    </FormLabel>
<<<<<<< HEAD
                    <FormControl>
                      <Input 
                        className="h-[48px] border-2 border-[#4F46E5] focus:border-[#4F46E5] focus:ring-[#4F46E5] text-[16px] rounded-lg" 
                        placeholder="Abinash Gokte Babu Tiwari" 
                        {...field} 
                        disabled={updateClientMutation.isPending} 
                      />
                    </FormControl>
                    <FormMessage className="text-[12px] text-red-500 mt-1" />
=======
                    <div className="flex items-center gap-0">
                      <Select defaultValue="+977" disabled={isLoading}>
                        <SelectTrigger className="w-[80px] h-10 sm:h-[48px] border-2 border-[#4F46E5] focus:border-[#4F46E5] rounded-r-none rounded-l-lg text-sm sm:text-base">
                          <SelectValue />
                        </SelectTrigger>
                        <SelectContent>
                          <SelectItem value="+977">+977</SelectItem>
                          <SelectItem value="+1">+1</SelectItem>
                        </SelectContent>
                      </Select>
                      <FormControl>
                        <Input
                          placeholder="9807057526"
                          {...field}
                          className="h-10 sm:h-[48px] w-full border-2 border-[#4F46E5] border-l-0 focus:border-[#4F46E5] focus:ring-[#4F46E5] text-sm sm:text-[16px] rounded-l-none rounded-r-lg"
                          disabled={isLoading}
                        />
                      </FormControl>
                    </div>
                    <FormMessage className="text-xs sm:text-[12px] text-red-500 mt-1" />
>>>>>>> b214dea5
                  </FormItem>
                )}
              />

              <FormField
                control={form.control}
                name="nationality"
                render={({ field }) => (
                  <FormItem>
                    <FormLabel className="text-sm font-medium text-[#4F46E5] mb-2 block">
                      Nationality<span className="text-red-500 ml-1">*</span>
                    </FormLabel>
<<<<<<< HEAD
                    <FormControl>
                      <Input 
                        type="email" 
                        className="h-[48px] border-2 border-[#4F46E5] focus:border-[#4F46E5] focus:ring-[#4F46E5] text-[16px] rounded-lg" 
                        placeholder="Abinashgoktebabutiwari666@gmail.com" 
                        {...field} 
                        disabled={updateClientMutation.isPending} 
                      />
                    </FormControl>
                    <FormMessage className="text-[12px] text-red-500 mt-1" />
=======
                    <div className="flex items-center gap-0">
                      <div className="w-10 sm:w-[48px] h-10 sm:h-[48px] border-2 border-[#4F46E5] rounded-l-lg flex items-center justify-center bg-white border-r-0">
                        <span className="text-base sm:text-lg">🇳🇵</span>
                      </div>
                      <FormControl>
                        <Input
                          className="h-10 sm:h-[48px] w-full border-2 border-[#4F46E5] border-l-0 focus:border-[#4F46E5] focus:ring-[#4F46E5] text-sm sm:text-[16px] rounded-l-none rounded-r-lg"
                          placeholder="Nepalese"
                          {...field}
                          disabled={isLoading}
                        />
                      </FormControl>
                    </div>
                    <FormMessage className="text-xs sm:text-[12px] text-red-500 mt-1" />
>>>>>>> b214dea5
                  </FormItem>
                )}
              />
            </div>

<<<<<<< HEAD
              {/* Contact Number and Nationality Row */}
              <div className="grid grid-cols-2 gap-4">
                <FormField
                  control={form.control}
                  name="phone_number"
                  render={({ field }) => (
                    <FormItem>
                      <FormLabel className="text-[14px] font-medium text-[#4F46E5] mb-2 block">
                        Contact Number<span className="text-red-500 ml-1">*</span>
                      </FormLabel>
                      <div className="flex items-center gap-0">
                        <Select defaultValue="+977" disabled={updateClientMutation.isPending}>
                          <SelectTrigger className="w-[80px] h-[48px] border-2 border-[#4F46E5] focus:border-[#4F46E5] rounded-r-none rounded-l-lg">
                            <SelectValue />
                          </SelectTrigger>
                          <SelectContent>
                            <SelectItem value="+977">+977</SelectItem>
                            <SelectItem value="+1">+1</SelectItem>
                          </SelectContent>
                        </Select>
                        <FormControl>
                          <Input 
                            placeholder="9807057526" 
                            {...field} 
                            className="h-[48px] border-2 border-[#4F46E5] border-l-0 focus:border-[#4F46E5] focus:ring-[#4F46E5] text-[16px] rounded-l-none rounded-r-lg" 
                            disabled={updateClientMutation.isPending} 
                          />
                        </FormControl>
                      </div>
                      <FormMessage className="text-[12px] text-red-500 mt-1" />
                    </FormItem>
                  )}
                />

                <FormField
                  control={form.control}
                  name="nationality"
                  render={({ field }) => (
                    <FormItem>
                      <FormLabel className="text-[14px] font-medium text-[#4F46E5] mb-2 block">
                        Nationality<span className="text-red-500 ml-1">*</span>
                      </FormLabel>
                      <div className="flex items-center gap-0">
                        <div className="w-[48px] h-[48px] border-2 border-[#4F46E5] rounded-l-lg flex items-center justify-center bg-white border-r-0">
                          <span className="text-lg">🇳🇵</span>
                        </div>
                        <FormControl>
                          <Input 
                            className="h-[48px] border-2 border-[#4F46E5] border-l-0 focus:border-[#4F46E5] focus:ring-[#4F46E5] text-[16px] rounded-l-none rounded-r-lg" 
                            placeholder="Nepalese" 
                            {...field} 
                            disabled={updateClientMutation.isPending} 
                          />
                        </FormControl>
                      </div>
                      <FormMessage className="text-[12px] text-red-500 mt-1" />
                    </FormItem>
                  )}
                />
              </div>
=======
            {/* Additional Notes Section */}
            <div className="pt-4">
              <h3 className="text-base sm:text-[16px] font-medium text-gray-900 mb-4">
                Additional Notes
              </h3>
            </div>
>>>>>>> b214dea5

            {/* Remarks */}
            <FormField
              control={form.control}
              name="remarks"
              render={({ field }) => (
                <FormItem>
                  <FormLabel className="text-sm font-medium text-[#4F46E5] mb-2 block">
                    Remarks
                  </FormLabel>
                  <FormControl>
                    <Textarea
                      className="min-h-[100px] sm:min-h-[120px] border-2 border-[#4F46E5] focus:border-[#4F46E5] focus:ring-[#4F46E5] text-sm sm:text-[16px] rounded-lg resize-none"
                      placeholder="Enter remarks"
                      {...field}
                      disabled={isLoading}
                    />
                  </FormControl>
                  <FormMessage className="text-xs sm:text-[12px] text-red-500 mt-1" />
                </FormItem>
              )}
            />

            {/* Status and Satisfaction Row */}
            <div className="grid grid-cols-1 sm:grid-cols-2 gap-4">
              <FormField
                control={form.control}
                name="status"
                render={({ field }) => (
                  <FormItem>
                    <FormLabel className="text-sm font-medium text-[#4F46E5] mb-2 block">
                      Status<span className="text-red-500 ml-1">*</span>
                    </FormLabel>
<<<<<<< HEAD
                    <FormControl>
                      <Textarea 
                        className="min-h-[120px] border-2 border-[#4F46E5] focus:border-[#4F46E5] focus:ring-[#4F46E5] text-[16px] rounded-lg resize-none" 
                        placeholder="Enter remarks" 
                        {...field} 
                        disabled={updateClientMutation.isPending} 
                      />
                    </FormControl>
                    <FormMessage className="text-[12px] text-red-500 mt-1" />
=======
                    <Select
                      onValueChange={field.onChange}
                      defaultValue={field.value}
                      disabled={isLoading}
                    >
                      <FormControl>
                        <SelectTrigger className="h-10 sm:h-[48px] border-2 border-[#4F46E5] focus:border-[#4F46E5] w-full text-sm sm:text-base">
                          <SelectValue placeholder="Clear" />
                        </SelectTrigger>
                      </FormControl>
                      <SelectContent>
                        <SelectItem
                          value="clear"
                          className="text-green-600 font-medium"
                        >
                          Clear
                        </SelectItem>
                        <SelectItem
                          value="pending"
                          className="text-orange-600 font-medium"
                        >
                          Pending
                        </SelectItem>
                        <SelectItem
                          value="bad_debt"
                          className="text-red-600 font-medium"
                        >
                          Bad Debt
                        </SelectItem>
                      </SelectContent>
                    </Select>
                    <FormMessage className="text-xs sm:text-[12px] text-red-500 mt-1" />
>>>>>>> b214dea5
                  </FormItem>
                )}
              />

<<<<<<< HEAD
              {/* Status and Satisfaction Row */}
              <div className="grid grid-cols-2 gap-4">
                <FormField
                  control={form.control}
                  name="status"
                  render={({ field }) => (
                    <FormItem>
                      <FormLabel className="text-[14px] font-medium text-[#4F46E5] mb-2 block">
                        Status<span className="text-red-500 ml-1">*</span>
                      </FormLabel>
                      <Select onValueChange={field.onChange} defaultValue={field.value} disabled={updateClientMutation.isPending}>
                        <FormControl>
                          <SelectTrigger className="h-[48px] border-2 border-[#4F46E5] focus:border-[#4F46E5] w-full">
                            <SelectValue placeholder="Clear" />
                          </SelectTrigger>
                        </FormControl>
                        <SelectContent>
                          <SelectItem value="clear" className="text-green-600 font-medium">
                            Clear
                          </SelectItem>
                          <SelectItem value="pending" className="text-orange-600 font-medium">
                            Pending
                          </SelectItem>
                          <SelectItem value="bad_debt" className="text-red-600 font-medium">
                            Bad Debt
                          </SelectItem>
                        </SelectContent>
                      </Select>
                      <FormMessage className="text-[12px] text-red-500 mt-1" />
                    </FormItem>
                  )}
                />

                <FormField
                  control={form.control}
                  name="satisfaction"
                  render={({ field }) => (
                    <FormItem>
                      <FormLabel className="text-[14px] font-medium text-[#4F46E5] mb-2 block">
                        Satisfaction<span className="text-red-500 ml-1">*</span>
                      </FormLabel>
                      <Select onValueChange={field.onChange} defaultValue={field.value} disabled={updateClientMutation.isPending}>
                        <FormControl>
                          <SelectTrigger className="h-[48px] border-2 border-[#4F46E5] focus:border-[#4F46E5] w-full">
                            <SelectValue placeholder="Neutral" />
                          </SelectTrigger>
                        </FormControl>
                        <SelectContent>
                          <SelectItem value="neutral" className="text-gray-600 font-medium">
                            Neutral
                          </SelectItem>
                          <SelectItem value="satisfied" className="text-green-600 font-medium">
                            Satisfied
                          </SelectItem>
                          <SelectItem value="unsatisfied" className="text-red-600 font-medium">
                            Unsatisfied
                          </SelectItem>
                        </SelectContent>
                      </Select>
                      <FormMessage className="text-[12px] text-red-500 mt-1" />
                    </FormItem>
                  )}
                />
              </div>
            </form>
          </Form>
        </div>

        {/* Footer with Blue Gradient Background - At Very Bottom */}
        <div className="px-6 py-6 bg-gradient-to-r from-[#4F46E5] via-[#7C8FE8] to-[#A8B5EB] flex-shrink-0 mt-auto border-t-0">
          <div className="flex justify-end gap-3">
            <Button
              type="button"
              onClick={handleClear}
              disabled={updateClientMutation.isPending}
              className="bg-[#EF4444] hover:bg-[#DC2626] text-white px-8 py-2 h-[44px] text-[14px] font-medium rounded-lg"
            >
              Clear
            </Button>
            <Button
              onClick={form.handleSubmit(onSubmit)}
              disabled={updateClientMutation.isPending}
              className="bg-[#22C55E] hover:bg-[#16A34A] text-white px-8 py-2 h-[44px] text-[14px] font-medium rounded-lg"
            >
              {updateClientMutation.isPending ? (
                <>
                  <Loader2 className="h-4 w-4 mr-2 animate-spin" />
                  Updating...
                </>
              ) : (
                "Update Client"
              )}
            </Button>
          </div>
=======
              <FormField
                control={form.control}
                name="satisfaction"
                render={({ field }) => (
                  <FormItem>
                    <FormLabel className="text-sm font-medium text-[#4F46E5] mb-2 block">
                      Satisfaction<span className="text-red-500 ml-1">*</span>
                    </FormLabel>
                    <Select
                      onValueChange={field.onChange}
                      defaultValue={field.value}
                      disabled={isLoading}
                    >
                      <FormControl>
                        <SelectTrigger className="h-10 sm:h-[48px] border-2 border-[#4F46E5] focus:border-[#4F46E5] w-full text-sm sm:text-base">
                          <SelectValue placeholder="Neutral" />
                        </SelectTrigger>
                      </FormControl>
                      <SelectContent>
                        <SelectItem
                          value="excellent"
                          className="text-green-600 font-medium"
                        >
                          Excellent
                        </SelectItem>
                        <SelectItem
                          value="good"
                          className="text-orange-600 font-medium"
                        >
                          Good
                        </SelectItem>
                        <SelectItem
                          value="average"
                          className="text-orange-600 font-medium"
                        >
                          Average
                        </SelectItem>
                        <SelectItem
                          value="poor"
                          className="text-red-600 font-medium"
                        >
                          Poor
                        </SelectItem>
                      </SelectContent>
                    </Select>
                    <FormMessage className="text-xs sm:text-[12px] text-red-500 mt-1" />
                  </FormItem>
                )}
              />
            </div>
          </form>
        </Form>
      </div>

      {/* Footer with Blue Gradient Background */}
      <div className="px-4 sm:px-6 py-6 bg-gradient-to-r from-[#4F46E5] via-[#7C8FE8] to-[#A8B5EB] flex-shrink-0 mt-auto border-t-0">
        <div className="flex justify-end gap-3">
          <Button
            type="button"
            onClick={handleClear}
            disabled={isLoading}
            className="bg-[#EF4444] hover:bg-[#DC2626] text-white px-4 sm:px-8 py-2 h-10 sm:h-[44px] text-sm sm:text-[14px] font-medium rounded-lg"
          >
            Clear
          </Button>
          <Button
            onClick={form.handleSubmit(onSubmit)}
            disabled={isLoading}
            className="bg-[#22C55E] hover:bg-[#16A34A] text-white px-4 sm:px-8 py-2 h-10 sm:h-[44px] text-sm sm:text-[14px] font-medium rounded-lg"
          >
            {isLoading ? (
              <>
                <Loader2 className="h-4 w-4 mr-2 animate-spin" />
                Saving...
              </>
            ) : (
              "Save Changes"
            )}
          </Button>
>>>>>>> b214dea5
        </div>
      </div>
    </div>
  );
}<|MERGE_RESOLUTION|>--- conflicted
+++ resolved
@@ -26,11 +26,7 @@
 } from "@/components/ui/select";
 import { Textarea } from "@/components/ui/textarea";
 import { type Client } from "@/lib/types/roles";
-<<<<<<< HEAD
-import { useUpdateClient } from '@/hooks/api';
-=======
-import { clientApi } from "@/lib/api";
->>>>>>> b214dea5
+import { useUpdateClient } from "@/hooks/api";
 
 const formSchema = z.object({
   client_name: z.string().min(1, "Client name is required"),
@@ -48,24 +44,13 @@
   onClientUpdated?: (updatedClient: Client) => void;
 }
 
-<<<<<<< HEAD
-export default function EditClientForm({ client, onClose, onClientUpdated }: EditClientFormProps) {
-  const [isVisible, setIsVisible] = React.useState(false);
-  const updateClientMutation = useUpdateClient();
-
-  React.useEffect(() => {
-    // Trigger slide-in animation
-    const timer = setTimeout(() => setIsVisible(true), 10);
-    return () => clearTimeout(timer);
-  }, []);
-=======
 export default function EditClientForm({
   client,
   onClose,
   onClientUpdated,
 }: EditClientFormProps) {
   const [isLoading, setIsLoading] = React.useState(false);
->>>>>>> b214dea5
+  const updateClientMutation = useUpdateClient();
 
   const form = useForm<z.infer<typeof formSchema>>({
     resolver: zodResolver(formSchema),
@@ -74,26 +59,22 @@
       email: client.email || "",
       phone_number: client.phone_number || "",
       nationality: client.nationality || "",
-<<<<<<< HEAD
-      status: client.status && ["clear", "pending", "bad_debt"].includes(client.status) ? client.status as "clear" | "pending" | "bad_debt" : "clear",
-      satisfaction: client.satisfaction && ["neutral", "satisfied", "unsatisfied"].includes(client.satisfaction) ? client.satisfaction as "neutral" | "satisfied" | "unsatisfied" : "neutral",
-=======
       status:
-        client.payment_status &&
-        ["clear", "pending", "bad_debt"].includes(client.payment_status)
-          ? client.payment_status
+        client.status &&
+        ["clear", "pending", "bad_debt"].includes(client.status)
+          ? (client.status as "clear" | "pending" | "bad_debt")
           : "clear",
       satisfaction:
         client.satisfaction &&
-        ["excellent", "good", "average", "poor"].includes(client.satisfaction)
-          ? client.satisfaction
-          : "average",
->>>>>>> b214dea5
+        ["neutral", "satisfied", "unsatisfied"].includes(client.satisfaction)
+          ? (client.satisfaction as "neutral" | "satisfied" | "unsatisfied")
+          : "neutral",
       remarks: client.remarks || "",
     },
   });
 
   const onSubmit = async (values: z.infer<typeof formSchema>) => {
+    setIsLoading(true);
     try {
       const phoneRaw = values.phone_number.trim();
       const payload = {
@@ -101,44 +82,25 @@
         client_name: values.client_name,
         email: values.email,
         nationality: values.nationality,
-        phone_number: phoneRaw.startsWith('+') ? phoneRaw : `+977${phoneRaw}`,
+        phone_number: phoneRaw.startsWith("+") ? phoneRaw : `+977${phoneRaw}`,
         status: values.status,
         satisfaction: values.satisfaction,
-        remarks: values.remarks || '',
+        remarks: values.remarks || "",
       };
-<<<<<<< HEAD
-      
       const updatedClient = await updateClientMutation.mutateAsync(payload);
       toast.success("Client updated successfully!");
-      
       if (onClientUpdated) {
         onClientUpdated(updatedClient);
-=======
-      const response = await clientApi.update({ id: client.id, ...payload });
-      if (response.success && response.data) {
-        toast.success("Client updated successfully!");
-        const apiObj: any = response.data;
-        const mapped: Client = {
-          ...(apiObj as any),
-          client_name: apiObj.name,
-          phone_number: apiObj.phoneNumber,
-          created_at: apiObj.createdAt || client.created_at,
-        };
-        onClientUpdated(mapped);
-        onClose();
-      } else {
-        toast.error(response.message || "Failed to update client.");
->>>>>>> b214dea5
       }
-      handleClose();
+      onClose();
     } catch (error: any) {
       console.error("Failed to update client:", error);
-      
       if (error.status === 404) {
-        toast.error("Client not found. The client may have been deleted or you don't have permission to edit it. Please refresh the page.");
+        toast.error(
+          "Client not found. The client may have been deleted or you don't have permission to edit it. Please refresh the page.",
+        );
       } else if (error.status === 401) {
         toast.error("Authentication failed. Please login again.");
-<<<<<<< HEAD
       } else if (error.response?.data) {
         const errorData = error.response.data;
         if (errorData.email) {
@@ -147,47 +109,42 @@
           toast.error(`Phone Error: ${errorData.phone_number[0]}`);
         } else if (errorData.client_name) {
           toast.error(`Name Error: ${errorData.client_name[0]}`);
-=======
-      } else if (error.details) {
-        if (error.details.email) {
-          toast.error(`Email Error: ${error.details.email[0]}`);
-        } else if (error.details.phone_number) {
-          toast.error(`Phone Error: ${error.details.phone_number[0]}`);
-        } else if (error.details.client_name) {
-          toast.error(`Name Error: ${error.details.client_name[0]}`);
->>>>>>> b214dea5
+        } else if (errorData.nationality) {
+          toast.error(`Nationality Error: ${errorData.nationality[0]}`);
         } else {
-          const k = Object.keys(errorData)[0];
-          toast.error(`${k}: ${errorData[k][0]}`);
+          const firstKey = Object.keys(errorData)[0];
+          const firstMsg = errorData[firstKey]?.[0] || error.message;
+          toast.error(`${firstKey}: ${firstMsg}`);
         }
       } else {
-        toast.error(error.message || 'Failed to update client. Please try again.');
+        toast.error(
+          error.message || "Failed to update client. Please try again.",
+        );
       }
+    } finally {
+      setIsLoading(false);
     }
   };
 
   const handleClear = () => {
-    if (!updateClientMutation.isPending) {
+    if (!isLoading) {
       form.reset();
       toast.info("Form cleared");
     }
   };
 
-  // Handle escape key
   React.useEffect(() => {
     const handleEscape = (e: KeyboardEvent) => {
       if (e.key === "Escape") {
         onClose();
       }
     };
-
     document.addEventListener("keydown", handleEscape);
     return () => document.removeEventListener("keydown", handleEscape);
   }, [onClose]);
 
   return (
     <div className="flex flex-col h-full">
-
       {/* Form Body - Scrollable */}
       <div className="flex-1 overflow-y-auto px-4 sm:px-6 py-6">
         <Form {...form}>
@@ -198,7 +155,6 @@
                 Contact Information
               </h3>
             </div>
-
             {/* Client Name */}
             <FormField
               control={form.control}
@@ -220,7 +176,6 @@
                 </FormItem>
               )}
             />
-
             {/* Email */}
             <FormField
               control={form.control}
@@ -243,7 +198,6 @@
                 </FormItem>
               )}
             />
-
             {/* Contact Number and Nationality Row */}
             <div className="grid grid-cols-1 sm:grid-cols-2 gap-4">
               <FormField
@@ -255,17 +209,6 @@
                       Contact Number
                       <span className="text-red-500 ml-1">*</span>
                     </FormLabel>
-<<<<<<< HEAD
-                    <FormControl>
-                      <Input 
-                        className="h-[48px] border-2 border-[#4F46E5] focus:border-[#4F46E5] focus:ring-[#4F46E5] text-[16px] rounded-lg" 
-                        placeholder="Abinash Gokte Babu Tiwari" 
-                        {...field} 
-                        disabled={updateClientMutation.isPending} 
-                      />
-                    </FormControl>
-                    <FormMessage className="text-[12px] text-red-500 mt-1" />
-=======
                     <div className="flex items-center gap-0">
                       <Select defaultValue="+977" disabled={isLoading}>
                         <SelectTrigger className="w-[80px] h-10 sm:h-[48px] border-2 border-[#4F46E5] focus:border-[#4F46E5] rounded-r-none rounded-l-lg text-sm sm:text-base">
@@ -286,11 +229,9 @@
                       </FormControl>
                     </div>
                     <FormMessage className="text-xs sm:text-[12px] text-red-500 mt-1" />
->>>>>>> b214dea5
                   </FormItem>
                 )}
               />
-
               <FormField
                 control={form.control}
                 name="nationality"
@@ -299,18 +240,6 @@
                     <FormLabel className="text-sm font-medium text-[#4F46E5] mb-2 block">
                       Nationality<span className="text-red-500 ml-1">*</span>
                     </FormLabel>
-<<<<<<< HEAD
-                    <FormControl>
-                      <Input 
-                        type="email" 
-                        className="h-[48px] border-2 border-[#4F46E5] focus:border-[#4F46E5] focus:ring-[#4F46E5] text-[16px] rounded-lg" 
-                        placeholder="Abinashgoktebabutiwari666@gmail.com" 
-                        {...field} 
-                        disabled={updateClientMutation.isPending} 
-                      />
-                    </FormControl>
-                    <FormMessage className="text-[12px] text-red-500 mt-1" />
-=======
                     <div className="flex items-center gap-0">
                       <div className="w-10 sm:w-[48px] h-10 sm:h-[48px] border-2 border-[#4F46E5] rounded-l-lg flex items-center justify-center bg-white border-r-0">
                         <span className="text-base sm:text-lg">🇳🇵</span>
@@ -325,82 +254,16 @@
                       </FormControl>
                     </div>
                     <FormMessage className="text-xs sm:text-[12px] text-red-500 mt-1" />
->>>>>>> b214dea5
                   </FormItem>
                 )}
               />
             </div>
-
-<<<<<<< HEAD
-              {/* Contact Number and Nationality Row */}
-              <div className="grid grid-cols-2 gap-4">
-                <FormField
-                  control={form.control}
-                  name="phone_number"
-                  render={({ field }) => (
-                    <FormItem>
-                      <FormLabel className="text-[14px] font-medium text-[#4F46E5] mb-2 block">
-                        Contact Number<span className="text-red-500 ml-1">*</span>
-                      </FormLabel>
-                      <div className="flex items-center gap-0">
-                        <Select defaultValue="+977" disabled={updateClientMutation.isPending}>
-                          <SelectTrigger className="w-[80px] h-[48px] border-2 border-[#4F46E5] focus:border-[#4F46E5] rounded-r-none rounded-l-lg">
-                            <SelectValue />
-                          </SelectTrigger>
-                          <SelectContent>
-                            <SelectItem value="+977">+977</SelectItem>
-                            <SelectItem value="+1">+1</SelectItem>
-                          </SelectContent>
-                        </Select>
-                        <FormControl>
-                          <Input 
-                            placeholder="9807057526" 
-                            {...field} 
-                            className="h-[48px] border-2 border-[#4F46E5] border-l-0 focus:border-[#4F46E5] focus:ring-[#4F46E5] text-[16px] rounded-l-none rounded-r-lg" 
-                            disabled={updateClientMutation.isPending} 
-                          />
-                        </FormControl>
-                      </div>
-                      <FormMessage className="text-[12px] text-red-500 mt-1" />
-                    </FormItem>
-                  )}
-                />
-
-                <FormField
-                  control={form.control}
-                  name="nationality"
-                  render={({ field }) => (
-                    <FormItem>
-                      <FormLabel className="text-[14px] font-medium text-[#4F46E5] mb-2 block">
-                        Nationality<span className="text-red-500 ml-1">*</span>
-                      </FormLabel>
-                      <div className="flex items-center gap-0">
-                        <div className="w-[48px] h-[48px] border-2 border-[#4F46E5] rounded-l-lg flex items-center justify-center bg-white border-r-0">
-                          <span className="text-lg">🇳🇵</span>
-                        </div>
-                        <FormControl>
-                          <Input 
-                            className="h-[48px] border-2 border-[#4F46E5] border-l-0 focus:border-[#4F46E5] focus:ring-[#4F46E5] text-[16px] rounded-l-none rounded-r-lg" 
-                            placeholder="Nepalese" 
-                            {...field} 
-                            disabled={updateClientMutation.isPending} 
-                          />
-                        </FormControl>
-                      </div>
-                      <FormMessage className="text-[12px] text-red-500 mt-1" />
-                    </FormItem>
-                  )}
-                />
-              </div>
-=======
             {/* Additional Notes Section */}
             <div className="pt-4">
               <h3 className="text-base sm:text-[16px] font-medium text-gray-900 mb-4">
                 Additional Notes
               </h3>
             </div>
->>>>>>> b214dea5
-
             {/* Remarks */}
             <FormField
               control={form.control}
@@ -422,7 +285,6 @@
                 </FormItem>
               )}
             />
-
             {/* Status and Satisfaction Row */}
             <div className="grid grid-cols-1 sm:grid-cols-2 gap-4">
               <FormField
@@ -433,17 +295,6 @@
                     <FormLabel className="text-sm font-medium text-[#4F46E5] mb-2 block">
                       Status<span className="text-red-500 ml-1">*</span>
                     </FormLabel>
-<<<<<<< HEAD
-                    <FormControl>
-                      <Textarea 
-                        className="min-h-[120px] border-2 border-[#4F46E5] focus:border-[#4F46E5] focus:ring-[#4F46E5] text-[16px] rounded-lg resize-none" 
-                        placeholder="Enter remarks" 
-                        {...field} 
-                        disabled={updateClientMutation.isPending} 
-                      />
-                    </FormControl>
-                    <FormMessage className="text-[12px] text-red-500 mt-1" />
-=======
                     <Select
                       onValueChange={field.onChange}
                       defaultValue={field.value}
@@ -476,107 +327,9 @@
                       </SelectContent>
                     </Select>
                     <FormMessage className="text-xs sm:text-[12px] text-red-500 mt-1" />
->>>>>>> b214dea5
                   </FormItem>
                 )}
               />
-
-<<<<<<< HEAD
-              {/* Status and Satisfaction Row */}
-              <div className="grid grid-cols-2 gap-4">
-                <FormField
-                  control={form.control}
-                  name="status"
-                  render={({ field }) => (
-                    <FormItem>
-                      <FormLabel className="text-[14px] font-medium text-[#4F46E5] mb-2 block">
-                        Status<span className="text-red-500 ml-1">*</span>
-                      </FormLabel>
-                      <Select onValueChange={field.onChange} defaultValue={field.value} disabled={updateClientMutation.isPending}>
-                        <FormControl>
-                          <SelectTrigger className="h-[48px] border-2 border-[#4F46E5] focus:border-[#4F46E5] w-full">
-                            <SelectValue placeholder="Clear" />
-                          </SelectTrigger>
-                        </FormControl>
-                        <SelectContent>
-                          <SelectItem value="clear" className="text-green-600 font-medium">
-                            Clear
-                          </SelectItem>
-                          <SelectItem value="pending" className="text-orange-600 font-medium">
-                            Pending
-                          </SelectItem>
-                          <SelectItem value="bad_debt" className="text-red-600 font-medium">
-                            Bad Debt
-                          </SelectItem>
-                        </SelectContent>
-                      </Select>
-                      <FormMessage className="text-[12px] text-red-500 mt-1" />
-                    </FormItem>
-                  )}
-                />
-
-                <FormField
-                  control={form.control}
-                  name="satisfaction"
-                  render={({ field }) => (
-                    <FormItem>
-                      <FormLabel className="text-[14px] font-medium text-[#4F46E5] mb-2 block">
-                        Satisfaction<span className="text-red-500 ml-1">*</span>
-                      </FormLabel>
-                      <Select onValueChange={field.onChange} defaultValue={field.value} disabled={updateClientMutation.isPending}>
-                        <FormControl>
-                          <SelectTrigger className="h-[48px] border-2 border-[#4F46E5] focus:border-[#4F46E5] w-full">
-                            <SelectValue placeholder="Neutral" />
-                          </SelectTrigger>
-                        </FormControl>
-                        <SelectContent>
-                          <SelectItem value="neutral" className="text-gray-600 font-medium">
-                            Neutral
-                          </SelectItem>
-                          <SelectItem value="satisfied" className="text-green-600 font-medium">
-                            Satisfied
-                          </SelectItem>
-                          <SelectItem value="unsatisfied" className="text-red-600 font-medium">
-                            Unsatisfied
-                          </SelectItem>
-                        </SelectContent>
-                      </Select>
-                      <FormMessage className="text-[12px] text-red-500 mt-1" />
-                    </FormItem>
-                  )}
-                />
-              </div>
-            </form>
-          </Form>
-        </div>
-
-        {/* Footer with Blue Gradient Background - At Very Bottom */}
-        <div className="px-6 py-6 bg-gradient-to-r from-[#4F46E5] via-[#7C8FE8] to-[#A8B5EB] flex-shrink-0 mt-auto border-t-0">
-          <div className="flex justify-end gap-3">
-            <Button
-              type="button"
-              onClick={handleClear}
-              disabled={updateClientMutation.isPending}
-              className="bg-[#EF4444] hover:bg-[#DC2626] text-white px-8 py-2 h-[44px] text-[14px] font-medium rounded-lg"
-            >
-              Clear
-            </Button>
-            <Button
-              onClick={form.handleSubmit(onSubmit)}
-              disabled={updateClientMutation.isPending}
-              className="bg-[#22C55E] hover:bg-[#16A34A] text-white px-8 py-2 h-[44px] text-[14px] font-medium rounded-lg"
-            >
-              {updateClientMutation.isPending ? (
-                <>
-                  <Loader2 className="h-4 w-4 mr-2 animate-spin" />
-                  Updating...
-                </>
-              ) : (
-                "Update Client"
-              )}
-            </Button>
-          </div>
-=======
               <FormField
                 control={form.control}
                 name="satisfaction"
@@ -597,28 +350,22 @@
                       </FormControl>
                       <SelectContent>
                         <SelectItem
-                          value="excellent"
+                          value="neutral"
+                          className="text-gray-600 font-medium"
+                        >
+                          Neutral
+                        </SelectItem>
+                        <SelectItem
+                          value="satisfied"
                           className="text-green-600 font-medium"
                         >
-                          Excellent
-                        </SelectItem>
-                        <SelectItem
-                          value="good"
-                          className="text-orange-600 font-medium"
-                        >
-                          Good
-                        </SelectItem>
-                        <SelectItem
-                          value="average"
-                          className="text-orange-600 font-medium"
-                        >
-                          Average
-                        </SelectItem>
-                        <SelectItem
-                          value="poor"
+                          Satisfied
+                        </SelectItem>
+                        <SelectItem
+                          value="unsatisfied"
                           className="text-red-600 font-medium"
                         >
-                          Poor
+                          Unsatisfied
                         </SelectItem>
                       </SelectContent>
                     </Select>
@@ -630,7 +377,6 @@
           </form>
         </Form>
       </div>
-
       {/* Footer with Blue Gradient Background */}
       <div className="px-4 sm:px-6 py-6 bg-gradient-to-r from-[#4F46E5] via-[#7C8FE8] to-[#A8B5EB] flex-shrink-0 mt-auto border-t-0">
         <div className="flex justify-end gap-3">
@@ -653,10 +399,9 @@
                 Saving...
               </>
             ) : (
-              "Save Changes"
+              "Update Client"
             )}
           </Button>
->>>>>>> b214dea5
         </div>
       </div>
     </div>
