--- conflicted
+++ resolved
@@ -259,15 +259,8 @@
         fullName:
           `${user.first_name} ${user.last_name}`.trim() || user.username,
         email: user.email,
-<<<<<<< HEAD
-        phoneNumber: user.contact_number || 'N/A',
-        role: (user.role?.name ? user.role.name.toLowerCase().replace(/[\s-]+/g, '-') : 'user') as any,
-=======
         phoneNumber: user.contact_number || "N/A",
-        role:
-          (user.role?.name.toLowerCase().replace(/[\s-]+/g, "-") as any) ||
-          "user",
->>>>>>> 7c13d56c
+        role: (user.role?.name ? user.role.name.toLowerCase().replace(/[\s-]+/g, "-") : "user") as any,
         assignedTeam: teamNames,
         status: user.is_active ? ("active" as const) : ("inactive" as const),
       };
